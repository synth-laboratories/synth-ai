from __future__ import annotations

import os
from typing import Optional

from fastapi import FastAPI
from fastapi.middleware.cors import CORSMiddleware
from fastapi.responses import JSONResponse
from pydantic import BaseModel
from starlette.requests import Request


class TaskApp:
    """Holds service configuration and shared state."""

    def __init__(
        self,
        service_base_url: Optional[str] = None,
        vllm_base_url: Optional[str] = None,
        default_model: Optional[str] = None,
    ) -> None:
        self.service_base_url = service_base_url or os.getenv(
            "SERVICE_BASE_URL", "http://localhost:8000"
        )
        self.vllm_base_url = vllm_base_url or os.getenv("VLLM_BASE_URL", "http://localhost:8001")
        self.default_model = default_model or os.getenv("DEFAULT_MODEL")


class ServiceInfo(BaseModel):
    """Service discovery response."""

    service: dict
    inference: dict


def create_app(allowed_environments: list[str] = None) -> FastAPI:
    """FastAPI app factory.

    Args:
        allowed_environments: List of environment names this service is allowed to handle.
                            If None, all environments are allowed (for backward compatibility).
    """
    env_filter = f" ({', '.join(allowed_environments)})" if allowed_environments else ""
    app = FastAPI(
        title=f"GRPO Synth Envs Hosted Service{env_filter}",
        description=f"Hosted environment and policy service for GRPO training{env_filter}",
        version="0.1.0",
    )

    # Add CORS middleware for development
    app.add_middleware(
        CORSMiddleware,
        allow_origins=["*"],
        allow_credentials=True,
        allow_methods=["*"],
        allow_headers=["*"],
    )

    # Initialize task app configuration
    task_app = TaskApp()
    app.state.task_app = task_app
    app.state.allowed_environments = allowed_environments

    # Add environment validation middleware
    if allowed_environments:

        @app.middleware("http")
        async def validate_environment(request, call_next):
            # Check if this is an environment-related request
            if request.url.path.startswith("/env/") or request.url.path.startswith("/rollout"):
                # Extract environment name from request body for POST requests
                if request.method == "POST":
                    # We need to read the body to check env_name
                    body = await request.body()
                    try:
                        import json

                        data = json.loads(body) if body else {}
                        env_name = data.get("env_name", "").lower()

                        # Check if environment is allowed
                        if env_name and env_name not in [e.lower() for e in allowed_environments]:
                            from fastapi import HTTPException

                            raise HTTPException(
                                status_code=403,
                                detail=f"Environment '{env_name}' not allowed. This service only handles: {allowed_environments}",
                            )
                    except json.JSONDecodeError:
                        pass  # Invalid JSON, let the endpoint handle it

                    # Recreate request with the body we consumed
                    request._body = body

            response = await call_next(request)
            return response

    # Mount routers
    from .environment_routes import router as env_router
    from .rollout import router as rollout_router
    from .branching import router as branching_router

    app.include_router(env_router, prefix="/env", tags=["environment"])

    # Policy routes are optional; skip if optional envs are missing in this build
    try:
        from .policy_routes import router as policy_router

        app.include_router(policy_router, prefix="/policy", tags=["policy"])
    except Exception as _e:
        # Log lightweight message; policy endpoints will be unavailable
        try:
            print(f"[hosted_app] Skipping policy routes: {_e}", flush=True)
        except Exception:
            pass

    app.include_router(rollout_router, tags=["rollout"])
    app.include_router(branching_router, tags=["branching"])

    @app.get("/info", response_model=ServiceInfo)
    async def get_info() -> ServiceInfo:
        """Service discovery endpoint."""
        return ServiceInfo(
            service={
                "base_url": task_app.service_base_url,
                "endpoints": {
                    "env": "/env/*",
                    "policy": "/policy/*",
                    "rollout": "/rollout",
                    "branch": "/branch",
                    "run": "/run/*",
                },
            },
            inference={
                "base_url": task_app.vllm_base_url,
                "endpoints": {
                    "chat_completions": "/v1/chat/completions",
                },
                "default_model": task_app.default_model,
            },
        )

    @app.get("/health")
    async def health_check(request: Request) -> dict:
        """Health and auth sanity check.

        - Returns 503 if server missing ENVIRONMENT_API_KEY (misconfigured container).
        - If X-API-Key header is provided and mismatches, returns 401.
        - Otherwise returns 200 with basic info.
        """
        import os as _os

        # Check if any environment API keys are configured
        from synth_ai.task.auth import allowed_environment_api_keys
<<<<<<< HEAD

=======
>>>>>>> 295ad12c
        allowed_keys = allowed_environment_api_keys()
        if not allowed_keys:
            # Server-side misconfiguration; rollout would fail with 503
            return JSONResponse(
                status_code=503,
                content={
                    "status": "unhealthy",
                    "detail": "Auth not configured: missing ENVIRONMENT_API_KEY in task service environment",
                },
            )
<<<<<<< HEAD

=======
        
>>>>>>> 295ad12c
        # Authorize using all header variants without typed Header params (avoid 422s)
        from synth_ai.task.auth import is_api_key_header_authorized

        authorized = is_api_key_header_authorized(request)
        if not authorized:
            # Soft-pass 200 with authorized=False to avoid failing CLI preflight
            primary_key = list(allowed_keys)[0] if allowed_keys else None
<<<<<<< HEAD
            prefix = primary_key[: max(1, len(primary_key) // 2)] if primary_key else None
=======
            prefix = (primary_key[: max(1, len(primary_key) // 2)] if primary_key else None)
>>>>>>> 295ad12c
            content = {"status": "healthy", "authorized": False}
            if prefix:
                content["expected_api_key_prefix"] = prefix
            return JSONResponse(status_code=200, content=content)
        return {
            "status": "healthy",
            "authorized": True,
            "service": {"base_url": task_app.service_base_url},
        }

    # Log and surface 422 validation errors with header presence
    from fastapi.exceptions import RequestValidationError

    @app.exception_handler(RequestValidationError)
    async def _on_validation_error(request: Request, exc: RequestValidationError):
        try:
            hdr = request.headers
            snapshot = {
                "path": str(getattr(request, "url").path),
                "have_x_api_key": bool(hdr.get("x-api-key")),
                "have_x_api_keys": bool(hdr.get("x-api-keys")),
                "have_authorization": bool(hdr.get("authorization")),
                "errors": exc.errors()[:5],
            }
            print("[422] validation", snapshot, flush=True)
        except Exception:
            pass
        return JSONResponse(
            status_code=422, content={"status": "invalid", "detail": exc.errors()[:5]}
        )

    return app<|MERGE_RESOLUTION|>--- conflicted
+++ resolved
@@ -22,7 +22,9 @@
         self.service_base_url = service_base_url or os.getenv(
             "SERVICE_BASE_URL", "http://localhost:8000"
         )
-        self.vllm_base_url = vllm_base_url or os.getenv("VLLM_BASE_URL", "http://localhost:8001")
+        self.vllm_base_url = vllm_base_url or os.getenv(
+            "VLLM_BASE_URL", "http://localhost:8001"
+        )
         self.default_model = default_model or os.getenv("DEFAULT_MODEL")
 
 
@@ -67,7 +69,9 @@
         @app.middleware("http")
         async def validate_environment(request, call_next):
             # Check if this is an environment-related request
-            if request.url.path.startswith("/env/") or request.url.path.startswith("/rollout"):
+            if request.url.path.startswith("/env/") or request.url.path.startswith(
+                "/rollout"
+            ):
                 # Extract environment name from request body for POST requests
                 if request.method == "POST":
                     # We need to read the body to check env_name
@@ -79,7 +83,9 @@
                         env_name = data.get("env_name", "").lower()
 
                         # Check if environment is allowed
-                        if env_name and env_name not in [e.lower() for e in allowed_environments]:
+                        if env_name and env_name not in [
+                            e.lower() for e in allowed_environments
+                        ]:
                             from fastapi import HTTPException
 
                             raise HTTPException(
@@ -105,7 +111,6 @@
     # Policy routes are optional; skip if optional envs are missing in this build
     try:
         from .policy_routes import router as policy_router
-
         app.include_router(policy_router, prefix="/policy", tags=["policy"])
     except Exception as _e:
         # Log lightweight message; policy endpoints will be unavailable
@@ -152,10 +157,6 @@
 
         # Check if any environment API keys are configured
         from synth_ai.task.auth import allowed_environment_api_keys
-<<<<<<< HEAD
-
-=======
->>>>>>> 295ad12c
         allowed_keys = allowed_environment_api_keys()
         if not allowed_keys:
             # Server-side misconfiguration; rollout would fail with 503
@@ -166,36 +167,22 @@
                     "detail": "Auth not configured: missing ENVIRONMENT_API_KEY in task service environment",
                 },
             )
-<<<<<<< HEAD
-
-=======
         
->>>>>>> 295ad12c
         # Authorize using all header variants without typed Header params (avoid 422s)
         from synth_ai.task.auth import is_api_key_header_authorized
-
         authorized = is_api_key_header_authorized(request)
         if not authorized:
             # Soft-pass 200 with authorized=False to avoid failing CLI preflight
             primary_key = list(allowed_keys)[0] if allowed_keys else None
-<<<<<<< HEAD
-            prefix = primary_key[: max(1, len(primary_key) // 2)] if primary_key else None
-=======
             prefix = (primary_key[: max(1, len(primary_key) // 2)] if primary_key else None)
->>>>>>> 295ad12c
             content = {"status": "healthy", "authorized": False}
             if prefix:
                 content["expected_api_key_prefix"] = prefix
             return JSONResponse(status_code=200, content=content)
-        return {
-            "status": "healthy",
-            "authorized": True,
-            "service": {"base_url": task_app.service_base_url},
-        }
+        return {"status": "healthy", "authorized": True, "service": {"base_url": task_app.service_base_url}}
 
     # Log and surface 422 validation errors with header presence
     from fastapi.exceptions import RequestValidationError
-
     @app.exception_handler(RequestValidationError)
     async def _on_validation_error(request: Request, exc: RequestValidationError):
         try:
@@ -210,8 +197,6 @@
             print("[422] validation", snapshot, flush=True)
         except Exception:
             pass
-        return JSONResponse(
-            status_code=422, content={"status": "invalid", "detail": exc.errors()[:5]}
-        )
+        return JSONResponse(status_code=422, content={"status": "invalid", "detail": exc.errors()[:5]})
 
     return app