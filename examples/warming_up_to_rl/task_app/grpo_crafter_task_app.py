--- conflicted
+++ resolved
@@ -1,3 +1,4 @@
+
 """Compatibility wrapper for the GRPO Crafter task app.
 
 This module now delegates to the TaskAppConfig defined in the colocated example at
@@ -27,10 +28,6 @@
 def _build_base_config() -> TaskAppConfig:
     # Lazily construct the base config to avoid heavy work at import time
     return build_config()
-<<<<<<< HEAD
-
-=======
->>>>>>> 295ad12c
 
 try:
     _REGISTERED_ENTRY = registry.get(APP_ID)
