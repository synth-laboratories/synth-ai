#!/usr/bin/env python3
"""Run a local Crafter rollout, capture tracing metadata, and optionally persist the trace."""

from __future__ import annotations

import argparse
import asyncio
import json
import os
from pathlib import Path
from typing import Any

import sys

import httpx

from synth_ai.task import (
    RolloutEnvSpec,
    RolloutPolicySpec,
    RolloutRecordConfig,
    RolloutRequest,
    RolloutSafetyConfig,
    TaskAppClient,
)


def build_rollout_request(
    *,
    seed: int,
    run_id: str,
    model: str,
    inference_url: str,
    inference_api_key: str,
    ops: list[str],
    return_trace: bool,
    trace_format: str,
    max_policy_tokens: int | None,
) -> RolloutRequest:
    policy_config = {
        "model": model,
        "inference_url": inference_url,
        "api_key": inference_api_key,
    }
    if max_policy_tokens is not None:
        policy_config.update(
            {
                "max_completion_tokens": max_policy_tokens,
                "max_tokens": max_policy_tokens,
            }
        )

    record = RolloutRecordConfig(
        trajectories=True,
        return_trace=return_trace,
        trace_format=trace_format,
    )

    return RolloutRequest(
        run_id=run_id,
        env=RolloutEnvSpec(env_name="crafter", seed=seed, config={}),
        policy=RolloutPolicySpec(policy_name="crafter-react", config=policy_config),
        ops=ops,
        record=record,
        on_done="reset",
        safety=RolloutSafetyConfig(),
    )


def summarise_rollout(response: Any) -> dict[str, Any]:
    metrics = (
        response.metrics.model_dump()
        if hasattr(response, "metrics")
        else response.get("metrics", {})
    )
    return {
        "run_id": getattr(response, "run_id", None) or response.get("run_id"),
        "num_episodes": metrics.get("num_episodes"),
        "num_steps": metrics.get("num_steps"),
        "episode_returns": metrics.get("episode_returns"),
        "outcome_score": metrics.get("outcome_score"),
        "events_score": metrics.get("events_score"),
    }


def summarise_trace(trace: Any) -> dict[str, Any]:
    if trace is None:
        return {"trace": None}
    if not isinstance(trace, dict):
        return {"trace_type": type(trace).__name__}

    format_hint = "compact" if "events_count" in trace or "lm_calls" in trace else "full"
    events_count = trace.get("events_count")
    if (
        events_count is None
        and "event_history" in trace
        and isinstance(trace["event_history"], list)
    ):
        events_count = len(trace["event_history"])
    messages_count = trace.get("messages_count")
    if (
        messages_count is None
        and "markov_blanket_message_history" in trace
        and isinstance(trace["markov_blanket_message_history"], list)
    ):
        messages_count = len(trace["markov_blanket_message_history"])

    metadata = trace.get("metadata") if isinstance(trace.get("metadata"), dict) else {}
    lm_calls = trace.get("lm_calls") if isinstance(trace.get("lm_calls"), list) else []
    decision_rewards = (
        trace.get("decision_rewards") if isinstance(trace.get("decision_rewards"), list) else []
    )

    return {
        "session_id": trace.get("session_id"),
        "format": format_hint,
        "events_count": events_count,
        "messages_count": messages_count,
        "metadata_keys": sorted(metadata.keys()),
        "lm_calls_count": len(lm_calls),
        "decision_turns": len(decision_rewards),
    }


def ensure_ops(ops_arg: str | None, max_llm_calls: int) -> list[str]:
    if ops_arg:
        ops = [op.strip() for op in ops_arg.split(",") if op.strip()]
        if not ops:
            raise ValueError("--ops must contain at least one entry when provided")
        return ops
    max_llm_calls = max(max_llm_calls, 1)
    ops: list[str] = []
    for _ in range(max_llm_calls):
        ops.extend(["agent", "env"])
    return ops


def dump_trace(trace: dict[str, Any], *, path: Path, pretty: bool) -> None:
    path.parent.mkdir(parents=True, exist_ok=True)
    with path.open("w", encoding="utf-8") as fh:
        json.dump(trace, fh, indent=2 if pretty else None)
        fh.write("\n")


def extract_environment_rewards(trace_payload: dict[str, Any] | None) -> list[float]:
    if not trace_payload:
        return []

    rewards: list[float] = []

    def _collect(events: list[dict[str, Any]]) -> None:
        for event in events:
            reward = event.get("reward")
            if reward is not None:
                try:
                    rewards.append(float(reward))
                except Exception:
                    continue

    if isinstance(trace_payload.get("event_history"), list):
        _collect(trace_payload["event_history"])
    if isinstance(trace_payload.get("session_time_steps"), list):
        for step in trace_payload["session_time_steps"]:
            _collect(step.get("events", []))

    return rewards


def extract_decision_rewards(trace_payload: dict[str, Any] | None) -> list[dict[str, Any]]:
    if not trace_payload:
        return []
    rewards = trace_payload.get("decision_rewards")
    return rewards if isinstance(rewards, list) else []


def extract_trajectory_rewards(response: Any) -> list[float]:
    """Extract per-step rewards directly from the rollout trajectories."""

    rewards: list[float] = []

    if response is None:
        return rewards

    trajectories = getattr(response, "trajectories", None)
    if trajectories is None and isinstance(response, dict):
        trajectories = response.get("trajectories")

    if not trajectories:
        return rewards

    for traj in trajectories:
        steps = getattr(traj, "steps", None)
        if steps is None and isinstance(traj, dict):
            steps = traj.get("steps")
        if not steps:
            continue
        for step in steps:
            reward_val = getattr(step, "reward", None)
            if reward_val is None and isinstance(step, dict):
                reward_val = step.get("reward")
            if reward_val is None:
                continue
            try:
                rewards.append(float(reward_val))
            except Exception:
                continue

    return rewards


def print_reward_summary(
    trace_payload: dict[str, Any] | None,
    rollout_summary: dict[str, Any],
    trajectory_rewards: list[float],
) -> None:
    print("Reward summary:")

    env_rewards = extract_environment_rewards(trace_payload)
    reward_source = "trace"
    if not env_rewards and trajectory_rewards:
        env_rewards = trajectory_rewards
        reward_source = "trajectory"

    if env_rewards:
        print(f"  Environment rewards per step ({reward_source}): {env_rewards}")
        print(f"  Environment reward total: {sum(env_rewards):.3f}")
    else:
        print("  Environment rewards per step: none recorded")

    decision_rewards = extract_decision_rewards(trace_payload)
    if decision_rewards:
        print("  Decision rewards:")
        for entry in decision_rewards:
            turn = entry.get("turn")
            ach_delta = entry.get("ach_delta")
            unique_delta = entry.get("unique_delta")
            achievements = entry.get("achievements") or []
            print(
                f"    turn={turn}, ach_delta={ach_delta}, unique_delta={unique_delta}, achievements={achievements}"
            )
    else:
        print("  Decision rewards: none recorded")

    episode_returns = rollout_summary.get("episode_returns")
    if episode_returns:
        print(f"  Outcome rewards (episode returns): {episode_returns}")
        if env_rewards:
            try:
                total_env_reward = float(sum(env_rewards))
                target = float(episode_returns[0]) if episode_returns else 0.0
                if abs(total_env_reward - target) > 1e-6:
                    print(
                        "  ⚠️  Reward mismatch: sum(environment rewards)"
                        f"={total_env_reward:.3f} vs episode return={target:.3f}"
                    )
            except Exception:
                pass
    else:
        print("  Outcome rewards: none recorded")


async def main() -> None:
    # Load .env file from current directory if it exists
    env_file = Path.cwd() / ".env"
    if env_file.exists():
        from dotenv import load_dotenv
<<<<<<< HEAD

=======
>>>>>>> 295ad12c
        load_dotenv(env_file)

    parser = argparse.ArgumentParser(description=__doc__)
    parser.add_argument("--base-url", default="http://localhost:8001", help="Task app base URL")
    parser.add_argument("--api-key", help="RL Environment API key (will prompt if not provided)")
<<<<<<< HEAD
    parser.add_argument(
        "--inference-api-key", help="Inference provider API key (will prompt if not provided)"
    )
=======
    parser.add_argument("--inference-api-key", help="Inference provider API key (will prompt if not provided)")
>>>>>>> 295ad12c
    parser.add_argument("--seed", type=int, default=42, help="Environment seed")
    parser.add_argument("--run-id", default="local-trace", help="Run identifier")
    parser.add_argument("--model", default="gpt-4o-mini", help="OpenAI-compatible model id")
    parser.add_argument(
        "--inference-url", default="https://api.openai.com", help="Inference base URL (OpenAI/Groq)"
    )
    parser.add_argument(
        "--ops", help="Comma-separated rollout ops (fallback: alternating agent/env)"
    )
    parser.add_argument(
        "--max-llm-calls",
        type=int,
        default=1,
        help="Number of agent/env pairs when --ops not supplied",
    )
    parser.add_argument(
        "--max-policy-tokens",
        type=int,
        default=None,
        help="Optional max token budget forwarded to policy",
    )
    parser.add_argument(
        "--trace-format",
        choices=["compact", "full"],
        default="compact",
        help="Trace payload format requested from the server",
    )
    parser.add_argument(
        "--trace-path",
        type=Path,
        help="Path to write the trace JSON (defaults to ./<run_id>_trace.json unless --no-trace-file is set)",
    )
    parser.add_argument(
        "--no-trace-file",
        action="store_true",
        help="Do not write the trace JSON to disk",
    )
    parser.add_argument(
        "--no-print-trace",
        action="store_true",
        help="Do not print the full trace payload to stdout",
    )
    parser.add_argument(
        "--no-trace",
        action="store_true",
        help="Disable return_trace (useful for comparing behaviour without tracing)",
    )
    parser.add_argument(
        "--timeout",
        type=float,
        default=60.0,
        help="HTTP timeout in seconds for the client (default: 60)",
    )
    args = parser.parse_args()

    # Prompt for required parameters if not provided
    base_url = args.base_url
    if args.base_url == "http://localhost:8001":
        print("\nTask app configuration:")
        base_url_input = input(f"Task app base URL [http://localhost:8001]: ").strip()
        base_url = base_url_input if base_url_input else "http://localhost:8001"

    api_key = args.api_key or os.getenv("ENVIRONMENT_API_KEY")
    if not api_key:
        api_key = input("RL Environment API key (from ENVIRONMENT_API_KEY): ").strip()
        if not api_key:
            parser.error("RL Environment API key is required")

    # Use Groq by default
    model = "llama-3.3-70b-versatile"
    inference_url = "https://api.groq.com/openai"

    print("\nInference configuration (Groq):")
    inference_api_key = args.inference_api_key or os.getenv("GROQ_API_KEY")
    if not inference_api_key:
        inference_api_key = input("Groq API key: ").strip()
        if not inference_api_key:
            parser.error("Groq API key is required")

        # Save to .env for future use
        env_path = Path.cwd() / ".env"
        try:
            # Read existing .env
            existing_lines = []
            if env_path.exists():
                existing_lines = env_path.read_text().splitlines()

            # Check if GROQ_API_KEY already exists
            key_exists = any(line.strip().startswith("GROQ_API_KEY=") for line in existing_lines)

            if not key_exists:
                # Append to .env
                with open(env_path, "a") as f:
                    if existing_lines and not existing_lines[-1].strip():
                        # File exists and last line is not empty
                        pass
                    elif existing_lines:
                        # Add newline before appending
                        f.write("\n")
                    f.write(f"GROQ_API_KEY={inference_api_key}\n")
                print(f"[INFO] Saved GROQ_API_KEY to {env_path}")
        except Exception as e:
            print(f"[WARN] Could not save GROQ_API_KEY to .env: {e}")

    print("\nRollout configuration:")
    max_llm_calls = args.max_llm_calls
    if args.max_llm_calls == 1:
        max_llm_calls_input = input(f"Max LLM calls [10]: ").strip()
        max_llm_calls = int(max_llm_calls_input) if max_llm_calls_input else 10

    # Override args with prompted values
    args.base_url = base_url
    args.max_llm_calls = max_llm_calls

    ops = ensure_ops(args.ops, args.max_llm_calls)
    return_trace = not args.no_trace

    async with TaskAppClient(args.base_url, api_key=api_key, timeout=args.timeout) as client:
        try:
            print(f"Fetching task_info for seed {args.seed}…")
            task_info = await client.task_info(seeds=[args.seed])
            info_payload = task_info[0] if isinstance(task_info, list) else task_info
            try:
                print(json.dumps(info_payload.model_dump(), indent=2)[:600])
            except Exception:
                print(info_payload)

            request = build_rollout_request(
                seed=args.seed,
                run_id=args.run_id,
                model=model,
                inference_url=inference_url,
                inference_api_key=inference_api_key,
                ops=ops,
                return_trace=return_trace,
                trace_format=args.trace_format,
                max_policy_tokens=args.max_policy_tokens,
            )

            print("Requesting rollout…")
            response = await client.rollout(request)
            summary = summarise_rollout(response)
            print(json.dumps(summary, indent=2))

            trace_payload: dict[str, Any] | None = getattr(response, "trace", None)
            if return_trace:
                if trace_payload is None:
                    print(
                        "⚠️  Server did not include a trace. Ensure TASKAPP_TRACING_ENABLED=1 when starting the task app.",
                        file=sys.stderr,
                    )
                else:
                    trace_summary = summarise_trace(trace_payload)
                    print("Trace summary:")
                    print(json.dumps(trace_summary, indent=2))

                    trace_path = args.trace_path
                    if not args.no_trace_file:
                        if trace_path is None:
                            trace_path = Path(f"{args.run_id}_trace.json")
                        dump_trace(trace_payload, path=trace_path, pretty=True)
                        print(f"Trace written to {trace_path}")

                    if not args.no_print_trace:
                        print("Full trace payload:")
                        print(json.dumps(trace_payload, indent=2))

            trajectory_rewards = extract_trajectory_rewards(response)
            print_reward_summary(
                trace_payload if return_trace else None,
                summary,
                trajectory_rewards,
            )

            print(f"Ops executed: {ops}")
            print(
                "Tip: export TASKAPP_TRACING_ENABLED=1 and optionally TASKAPP_SFT_OUTPUT_DIR before running `uvx synth-ai serve …` to persist traces/SFT."
            )
        except httpx.HTTPStatusError as exc:
            detail = (
                exc.response.json()
                if exc.response.headers.get("content-type", "").startswith("application/json")
                else exc.response.text
            )
            print(f"HTTP error {exc.response.status_code}: {detail}", file=sys.stderr)
            if exc.response.status_code in (401, 503):
                print(
                    "Hint: ensure the task app process is using the same ENVIRONMENT_API_KEY passed via --api-key.",
                    file=sys.stderr,
                )
            if exc.response.status_code == 500:
                print(
                    "Hint: verify tracing is enabled server-side (TASKAPP_TRACING_ENABLED=1) and the inference credentials are configured.",
                    file=sys.stderr,
                )
            raise


if __name__ == "__main__":
    try:
        asyncio.run(main())
    except KeyboardInterrupt:
        print("Interrupted", file=sys.stderr)<|MERGE_RESOLUTION|>--- conflicted
+++ resolved
@@ -67,11 +67,7 @@
 
 
 def summarise_rollout(response: Any) -> dict[str, Any]:
-    metrics = (
-        response.metrics.model_dump()
-        if hasattr(response, "metrics")
-        else response.get("metrics", {})
-    )
+    metrics = response.metrics.model_dump() if hasattr(response, "metrics") else response.get("metrics", {})
     return {
         "run_id": getattr(response, "run_id", None) or response.get("run_id"),
         "num_episodes": metrics.get("num_episodes"),
@@ -90,25 +86,17 @@
 
     format_hint = "compact" if "events_count" in trace or "lm_calls" in trace else "full"
     events_count = trace.get("events_count")
-    if (
-        events_count is None
-        and "event_history" in trace
-        and isinstance(trace["event_history"], list)
-    ):
+    if events_count is None and "event_history" in trace and isinstance(trace["event_history"], list):
         events_count = len(trace["event_history"])
     messages_count = trace.get("messages_count")
-    if (
-        messages_count is None
-        and "markov_blanket_message_history" in trace
-        and isinstance(trace["markov_blanket_message_history"], list)
+    if messages_count is None and "markov_blanket_message_history" in trace and isinstance(
+        trace["markov_blanket_message_history"], list
     ):
         messages_count = len(trace["markov_blanket_message_history"])
 
     metadata = trace.get("metadata") if isinstance(trace.get("metadata"), dict) else {}
     lm_calls = trace.get("lm_calls") if isinstance(trace.get("lm_calls"), list) else []
-    decision_rewards = (
-        trace.get("decision_rewards") if isinstance(trace.get("decision_rewards"), list) else []
-    )
+    decision_rewards = trace.get("decision_rewards") if isinstance(trace.get("decision_rewards"), list) else []
 
     return {
         "session_id": trace.get("session_id"),
@@ -230,13 +218,11 @@
     if decision_rewards:
         print("  Decision rewards:")
         for entry in decision_rewards:
-            turn = entry.get("turn")
-            ach_delta = entry.get("ach_delta")
-            unique_delta = entry.get("unique_delta")
-            achievements = entry.get("achievements") or []
-            print(
-                f"    turn={turn}, ach_delta={ach_delta}, unique_delta={unique_delta}, achievements={achievements}"
-            )
+            turn = entry.get('turn')
+            ach_delta = entry.get('ach_delta')
+            unique_delta = entry.get('unique_delta')
+            achievements = entry.get('achievements') or []
+            print(f"    turn={turn}, ach_delta={ach_delta}, unique_delta={unique_delta}, achievements={achievements}")
     else:
         print("  Decision rewards: none recorded")
 
@@ -263,43 +249,19 @@
     env_file = Path.cwd() / ".env"
     if env_file.exists():
         from dotenv import load_dotenv
-<<<<<<< HEAD
-
-=======
->>>>>>> 295ad12c
         load_dotenv(env_file)
 
     parser = argparse.ArgumentParser(description=__doc__)
     parser.add_argument("--base-url", default="http://localhost:8001", help="Task app base URL")
     parser.add_argument("--api-key", help="RL Environment API key (will prompt if not provided)")
-<<<<<<< HEAD
-    parser.add_argument(
-        "--inference-api-key", help="Inference provider API key (will prompt if not provided)"
-    )
-=======
     parser.add_argument("--inference-api-key", help="Inference provider API key (will prompt if not provided)")
->>>>>>> 295ad12c
     parser.add_argument("--seed", type=int, default=42, help="Environment seed")
     parser.add_argument("--run-id", default="local-trace", help="Run identifier")
     parser.add_argument("--model", default="gpt-4o-mini", help="OpenAI-compatible model id")
-    parser.add_argument(
-        "--inference-url", default="https://api.openai.com", help="Inference base URL (OpenAI/Groq)"
-    )
-    parser.add_argument(
-        "--ops", help="Comma-separated rollout ops (fallback: alternating agent/env)"
-    )
-    parser.add_argument(
-        "--max-llm-calls",
-        type=int,
-        default=1,
-        help="Number of agent/env pairs when --ops not supplied",
-    )
-    parser.add_argument(
-        "--max-policy-tokens",
-        type=int,
-        default=None,
-        help="Optional max token budget forwarded to policy",
-    )
+    parser.add_argument("--inference-url", default="https://api.openai.com", help="Inference base URL (OpenAI/Groq)")
+    parser.add_argument("--ops", help="Comma-separated rollout ops (fallback: alternating agent/env)")
+    parser.add_argument("--max-llm-calls", type=int, default=1, help="Number of agent/env pairs when --ops not supplied")
+    parser.add_argument("--max-policy-tokens", type=int, default=None, help="Optional max token budget forwarded to policy")
     parser.add_argument(
         "--trace-format",
         choices=["compact", "full"],
@@ -458,11 +420,7 @@
                 "Tip: export TASKAPP_TRACING_ENABLED=1 and optionally TASKAPP_SFT_OUTPUT_DIR before running `uvx synth-ai serve …` to persist traces/SFT."
             )
         except httpx.HTTPStatusError as exc:
-            detail = (
-                exc.response.json()
-                if exc.response.headers.get("content-type", "").startswith("application/json")
-                else exc.response.text
-            )
+            detail = exc.response.json() if exc.response.headers.get("content-type", "").startswith("application/json") else exc.response.text
             print(f"HTTP error {exc.response.status_code}: {detail}", file=sys.stderr)
             if exc.response.status_code in (401, 503):
                 print(
