--- conflicted
+++ resolved
@@ -23,28 +23,11 @@
 
 
 def main() -> None:
-<<<<<<< HEAD
-    p = argparse.ArgumentParser(
-        description="Create clustered RL training job via backend RL endpoint"
-    )
-    p.add_argument(
-        "--backend", default=os.getenv("BACKEND_BASE_URL", f"{PROD_BASE_URL_DEFAULT}/api")
-    )
-=======
     p = argparse.ArgumentParser(description="Create clustered RL training job via backend RL endpoint")
     p.add_argument("--backend", default=os.getenv("BACKEND_BASE_URL", f"{PROD_BASE_URL_DEFAULT}/api"))
->>>>>>> 295ad12c
     p.add_argument("--config", required=True, help="Path to RL TOML config")
-    p.add_argument(
-        "--task-url",
-        default=os.getenv("TASK_APP_URL", ""),
-        help="Override task service URL (or set TASK_APP_URL)",
-    )
-    p.add_argument(
-        "--idempotency",
-        default=os.getenv("RL_IDEMPOTENCY_KEY", ""),
-        help="Optional Idempotency-Key header value",
-    )
+    p.add_argument("--task-url", default=os.getenv("TASK_APP_URL", ""), help="Override task service URL (or set TASK_APP_URL)")
+    p.add_argument("--idempotency", default=os.getenv("RL_IDEMPOTENCY_KEY", ""), help="Optional Idempotency-Key header value")
     args = p.parse_args()
 
     cfg_path = Path(args.config).expanduser()
@@ -55,16 +38,9 @@
     # Resolve task app base URL for the job
     cli_task_url = (args.task_url or "").strip()
     env_task_url = (os.getenv("TASK_APP_URL") or "").strip()
-    task_url = (
-        cli_task_url
-        or env_task_url
-        or ((services.get("task_url") or "").strip() if isinstance(services, dict) else "")
-    )
+    task_url = cli_task_url or env_task_url or ((services.get("task_url") or "").strip() if isinstance(services, dict) else "")
     if not task_url:
-        print(
-            "Missing task service URL. Provide --task-url or set TASK_APP_URL or services.task_url in TOML",
-            file=sys.stderr,
-        )
+        print("Missing task service URL. Provide --task-url or set TASK_APP_URL or services.task_url in TOML", file=sys.stderr)
         sys.exit(2)
 
     # TOML-only model selection validation
@@ -72,10 +48,7 @@
     has_source = bool((model_cfg.get("source") or "").strip())
     has_base = bool((model_cfg.get("base") or "").strip())
     if has_source == has_base:
-        print(
-            "Model selection must specify exactly one of [model].source or [model].base in TOML",
-            file=sys.stderr,
-        )
+        print("Model selection must specify exactly one of [model].source or [model].base in TOML", file=sys.stderr)
         sys.exit(2)
 
     # Build create-job payload. Send full TOML under data.config, plus endpoint_base_url.
