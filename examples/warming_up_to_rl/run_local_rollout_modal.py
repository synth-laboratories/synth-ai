#!/usr/bin/env python3
"""Rollout a Crafter task app using the Modal backend proxy."""

from __future__ import annotations

import argparse
import asyncio
import json
import os
from pathlib import Path
from typing import Any

import sys

import httpx
from dotenv import load_dotenv

from synth_ai.task import (
    RolloutEnvSpec,
    RolloutPolicySpec,
    RolloutRecordConfig,
    RolloutRequest,
    RolloutSafetyConfig,
    TaskAppClient,
)


def build_rollout_request(
    seed: int, run_id: str, *, model: str, inference_url: str, ops: list[str], api_key: str
) -> RolloutRequest:
    policy_config = {
        "model": model,
        "inference_url": inference_url,
        "extra_headers": {
            "Authorization": f"Bearer {api_key}",
        },
    }
    return RolloutRequest(
        run_id=run_id,
        env=RolloutEnvSpec(env_name="crafter", seed=seed, config={}),
        policy=RolloutPolicySpec(policy_name="crafter-react", config=policy_config),
        ops=ops,
        record=RolloutRecordConfig(trajectories=True),
        on_done="reset",
        safety=RolloutSafetyConfig(),
    )


def summarise_response(data: Any) -> dict[str, Any]:
    metrics = (
        data.metrics.model_dump()
        if hasattr(data.metrics, "model_dump")
        else data.get("metrics", {})
    )
    return {
        "run_id": getattr(data, "run_id", None) or data.get("run_id"),
        "num_episodes": metrics.get("num_episodes"),
        "num_steps": metrics.get("num_steps"),
        "episode_returns": metrics.get("episode_returns"),
        "outcome_score": metrics.get("outcome_score"),
        "events_score": metrics.get("events_score"),
    }


async def main() -> None:
    # Load .env file from current directory first if it exists
    default_env = Path.cwd() / ".env"
    if default_env.exists():
        load_dotenv(default_env, override=False)

    parser = argparse.ArgumentParser(description=__doc__)
    parser.add_argument("--base-url", default="http://localhost:8010", help="Task app base URL")
    parser.add_argument("--env-file", type=str, default=None, help="Path to .env file with keys")
    parser.add_argument("--seed", type=int, default=42, help="Env seed to rollout")
    parser.add_argument("--run-id", default="modal-eval", help="Run identifier")
<<<<<<< HEAD
    parser.add_argument(
        "--model",
        required=False,
        help="Model identifier for the Crafter policy (e.g., fft:Qwen/Qwen3-4B:job_xxx)",
    )
    parser.add_argument(
        "--inference-url",
        required=False,
        help="Modal backend inference base URL (e.g., http://localhost:8000/api)",
    )
    parser.add_argument(
        "--task-app-key",
        default=None,
        help="Environment API key for the task app (fallback ENVIRONMENT_API_KEY)",
    )
    parser.add_argument(
        "--modal-key",
        default=None,
        help="Synth/Modal API key for inference (fallback SYNTH_API_KEY)",
    )
    parser.add_argument(
        "--max-llm-calls", type=int, default=20, help="Number of policy inference calls"
    )
    parser.add_argument(
        "--ops", default=None, help="Comma-separated rollout ops (advanced override)"
    )
    parser.add_argument(
        "--max-policy-tokens",
        type=int,
        default=None,
        help="Optional per-call token limit forwarded to the policy config",
    )
    parser.add_argument(
        "--verbose", action="store_true", help="Print resolved configuration and headers"
    )
=======
    parser.add_argument("--model", required=False, help="Model identifier for the Crafter policy (e.g., fft:Qwen/Qwen3-4B:job_xxx)")
    parser.add_argument("--inference-url", required=False, help="Modal backend inference base URL (e.g., http://localhost:8000/api)")
    parser.add_argument("--task-app-key", default=None, help="Environment API key for the task app (fallback ENVIRONMENT_API_KEY)")
    parser.add_argument("--modal-key", default=None, help="Synth/Modal API key for inference (fallback SYNTH_API_KEY)")
    parser.add_argument("--max-llm-calls", type=int, default=20, help="Number of policy inference calls")
    parser.add_argument("--ops", default=None, help="Comma-separated rollout ops (advanced override)")
    parser.add_argument("--max-policy-tokens", type=int, default=None, help="Optional per-call token limit forwarded to the policy config")
    parser.add_argument("--verbose", action="store_true", help="Print resolved configuration and headers")
>>>>>>> 295ad12c
    args = parser.parse_args()

    # Also load from explicit --env-file if provided
    if args.env_file:
        env_path = Path(args.env_file).expanduser()
        if not env_path.exists():
            print(f"[WARN] Env file not found: {env_path}")
        else:
            load_dotenv(env_path, override=False)

    # Prompt for required parameters if not provided
    base_url = args.base_url
    if args.base_url == "http://localhost:8010":
        print("\nTask app configuration:")
        base_url_input = input(f"Task app base URL [http://localhost:8001]: ").strip()
        base_url = base_url_input if base_url_input else "http://localhost:8001"

    model = args.model
    if not model:
        print("\nFine-tuned model configuration:")
<<<<<<< HEAD
        print(
            "Note: This should be the model ID returned from training (e.g., fft:Qwen/Qwen3-4B:job_abc123)"
        )
=======
        print("Note: This should be the model ID returned from training (e.g., fft:Qwen/Qwen3-4B:job_abc123)")
>>>>>>> 295ad12c
        model_input = input("Fine-tuned model ID: ").strip()
        if not model_input:
            parser.error("Model identifier is required")
        model = model_input

    inference_url = args.inference_url
    if not inference_url:
        inference_url_input = input("Inference URL [http://localhost:8000/api]: ").strip()
        inference_url = inference_url_input if inference_url_input else "http://localhost:8000/api"

    # Override args
    args.base_url = base_url
    args.model = model
    args.inference_url = inference_url

    # Check environment variables first (loaded from .env)
    task_app_key = args.task_app_key or os.getenv("ENVIRONMENT_API_KEY")
    if not task_app_key:
        print("\n[INFO] ENVIRONMENT_API_KEY not found in environment or .env file")
        task_app_key = input("RL Environment API key: ").strip()
        if not task_app_key:
            parser.error("Missing task app API key")

    modal_key = args.modal_key or os.getenv("SYNTH_API_KEY")
    if not modal_key:
        print("[INFO] SYNTH_API_KEY not found in environment or .env file")
        modal_key = input("Synth API key: ").strip()
        if not modal_key:
            parser.error("Missing Synth/Modal API key")

    if modal_key and "openai.com" not in args.inference_url.lower():
        os.environ["OPENAI_API_KEY"] = modal_key

    if args.ops:
        ops = [op.strip() for op in args.ops.split(",") if op.strip()]
        if not ops:
            raise ValueError("Ops must contain at least one entry")
    else:
        llm_calls = max(args.max_llm_calls, 1)
        if llm_calls > 20:
            llm_calls = 20
        ops = []
        for _ in range(llm_calls):
            ops.extend(["agent", "env"])

    if args.verbose:

        def _mask(val: str | None) -> str:
            if not val:
                return "<unset>"
            return f"{val[:6]}…{val[-4:]} (len={len(val)})"

        print("Resolved configuration:")
        print(f"  Task app base URL  : {args.base_url}")
        print(f"  Inference base URL : {args.inference_url}")
        print(f"  Task app API key   : {_mask(task_app_key)}")
        print(f"  Modal API key      : {_mask(modal_key)}")
        print(f"  Ops (count={len(ops)}) : {ops}")

    inf_url_norm = args.inference_url.rstrip("/")
    if "/api" not in inf_url_norm:
        print(
            "[WARN] Inference URL is missing /api prefix; proxy endpoints usually live at /api/inference/v1/chat/completions."
        )
    elif not inf_url_norm.lower().endswith("/api"):
        print(
            "[INFO] Using inference base URL; policy will append /v1/chat/completions automatically."
        )

    async with TaskAppClient(args.base_url, api_key=task_app_key) as client:
        try:
            print(f"Fetching task_info for seed {args.seed}…")
            task_info = await client.task_info(seeds=[args.seed])
            info_payload = task_info[0] if isinstance(task_info, list) else task_info
            print(json.dumps(info_payload.model_dump(), indent=2)[:600])

            request = build_rollout_request(
                args.seed,
                args.run_id,
                model=args.model,
                inference_url=args.inference_url,
                ops=ops,
                api_key=modal_key,
            )
            if args.verbose:
                print(f"Request headers: {request.policy.config.get('extra_headers', {})}")
            if args.max_policy_tokens is not None:
                request.policy.config.update(
                    {
                        "max_completion_tokens": args.max_policy_tokens,
                        "max_tokens": args.max_policy_tokens,
                    }
                )
            print("Requesting rollout…")
            response = await client.rollout(request)
            summary = summarise_response(response)
            print(json.dumps(summary, indent=2))
            print(f"Ops executed: {ops}")
        except httpx.HTTPStatusError as exc:
            detail = (
                exc.response.json()
                if exc.response.headers.get("content-type", "").startswith("application/json")
                else exc.response.text
            )
            print(f"HTTP error {exc.response.status_code}: {detail}", file=sys.stderr)
            if exc.response.status_code in (401, 503):
                print(
                    "Hint: ensure ENVIRONMENT_API_KEY and SYNTH_API_KEY are correctly set.",
                    file=sys.stderr,
                )
            raise


if __name__ == "__main__":
    asyncio.run(main())<|MERGE_RESOLUTION|>--- conflicted
+++ resolved
@@ -25,9 +25,7 @@
 )
 
 
-def build_rollout_request(
-    seed: int, run_id: str, *, model: str, inference_url: str, ops: list[str], api_key: str
-) -> RolloutRequest:
+def build_rollout_request(seed: int, run_id: str, *, model: str, inference_url: str, ops: list[str], api_key: str) -> RolloutRequest:
     policy_config = {
         "model": model,
         "inference_url": inference_url,
@@ -47,11 +45,7 @@
 
 
 def summarise_response(data: Any) -> dict[str, Any]:
-    metrics = (
-        data.metrics.model_dump()
-        if hasattr(data.metrics, "model_dump")
-        else data.get("metrics", {})
-    )
+    metrics = data.metrics.model_dump() if hasattr(data.metrics, "model_dump") else data.get("metrics", {})
     return {
         "run_id": getattr(data, "run_id", None) or data.get("run_id"),
         "num_episodes": metrics.get("num_episodes"),
@@ -73,43 +67,6 @@
     parser.add_argument("--env-file", type=str, default=None, help="Path to .env file with keys")
     parser.add_argument("--seed", type=int, default=42, help="Env seed to rollout")
     parser.add_argument("--run-id", default="modal-eval", help="Run identifier")
-<<<<<<< HEAD
-    parser.add_argument(
-        "--model",
-        required=False,
-        help="Model identifier for the Crafter policy (e.g., fft:Qwen/Qwen3-4B:job_xxx)",
-    )
-    parser.add_argument(
-        "--inference-url",
-        required=False,
-        help="Modal backend inference base URL (e.g., http://localhost:8000/api)",
-    )
-    parser.add_argument(
-        "--task-app-key",
-        default=None,
-        help="Environment API key for the task app (fallback ENVIRONMENT_API_KEY)",
-    )
-    parser.add_argument(
-        "--modal-key",
-        default=None,
-        help="Synth/Modal API key for inference (fallback SYNTH_API_KEY)",
-    )
-    parser.add_argument(
-        "--max-llm-calls", type=int, default=20, help="Number of policy inference calls"
-    )
-    parser.add_argument(
-        "--ops", default=None, help="Comma-separated rollout ops (advanced override)"
-    )
-    parser.add_argument(
-        "--max-policy-tokens",
-        type=int,
-        default=None,
-        help="Optional per-call token limit forwarded to the policy config",
-    )
-    parser.add_argument(
-        "--verbose", action="store_true", help="Print resolved configuration and headers"
-    )
-=======
     parser.add_argument("--model", required=False, help="Model identifier for the Crafter policy (e.g., fft:Qwen/Qwen3-4B:job_xxx)")
     parser.add_argument("--inference-url", required=False, help="Modal backend inference base URL (e.g., http://localhost:8000/api)")
     parser.add_argument("--task-app-key", default=None, help="Environment API key for the task app (fallback ENVIRONMENT_API_KEY)")
@@ -118,7 +75,6 @@
     parser.add_argument("--ops", default=None, help="Comma-separated rollout ops (advanced override)")
     parser.add_argument("--max-policy-tokens", type=int, default=None, help="Optional per-call token limit forwarded to the policy config")
     parser.add_argument("--verbose", action="store_true", help="Print resolved configuration and headers")
->>>>>>> 295ad12c
     args = parser.parse_args()
 
     # Also load from explicit --env-file if provided
@@ -139,13 +95,7 @@
     model = args.model
     if not model:
         print("\nFine-tuned model configuration:")
-<<<<<<< HEAD
-        print(
-            "Note: This should be the model ID returned from training (e.g., fft:Qwen/Qwen3-4B:job_abc123)"
-        )
-=======
         print("Note: This should be the model ID returned from training (e.g., fft:Qwen/Qwen3-4B:job_abc123)")
->>>>>>> 295ad12c
         model_input = input("Fine-tuned model ID: ").strip()
         if not model_input:
             parser.error("Model identifier is required")
@@ -192,7 +142,6 @@
             ops.extend(["agent", "env"])
 
     if args.verbose:
-
         def _mask(val: str | None) -> str:
             if not val:
                 return "<unset>"
@@ -205,15 +154,11 @@
         print(f"  Modal API key      : {_mask(modal_key)}")
         print(f"  Ops (count={len(ops)}) : {ops}")
 
-    inf_url_norm = args.inference_url.rstrip("/")
-    if "/api" not in inf_url_norm:
-        print(
-            "[WARN] Inference URL is missing /api prefix; proxy endpoints usually live at /api/inference/v1/chat/completions."
-        )
-    elif not inf_url_norm.lower().endswith("/api"):
-        print(
-            "[INFO] Using inference base URL; policy will append /v1/chat/completions automatically."
-        )
+    inf_url_norm = args.inference_url.rstrip('/')
+    if '/api' not in inf_url_norm:
+        print('[WARN] Inference URL is missing /api prefix; proxy endpoints usually live at /api/inference/v1/chat/completions.')
+    elif not inf_url_norm.lower().endswith('/api'):
+        print('[INFO] Using inference base URL; policy will append /v1/chat/completions automatically.')
 
     async with TaskAppClient(args.base_url, api_key=task_app_key) as client:
         try:
@@ -233,29 +178,20 @@
             if args.verbose:
                 print(f"Request headers: {request.policy.config.get('extra_headers', {})}")
             if args.max_policy_tokens is not None:
-                request.policy.config.update(
-                    {
-                        "max_completion_tokens": args.max_policy_tokens,
-                        "max_tokens": args.max_policy_tokens,
-                    }
-                )
+                request.policy.config.update({
+                    "max_completion_tokens": args.max_policy_tokens,
+                    "max_tokens": args.max_policy_tokens,
+                })
             print("Requesting rollout…")
             response = await client.rollout(request)
             summary = summarise_response(response)
             print(json.dumps(summary, indent=2))
             print(f"Ops executed: {ops}")
         except httpx.HTTPStatusError as exc:
-            detail = (
-                exc.response.json()
-                if exc.response.headers.get("content-type", "").startswith("application/json")
-                else exc.response.text
-            )
+            detail = exc.response.json() if exc.response.headers.get("content-type", "").startswith("application/json") else exc.response.text
             print(f"HTTP error {exc.response.status_code}: {detail}", file=sys.stderr)
             if exc.response.status_code in (401, 503):
-                print(
-                    "Hint: ensure ENVIRONMENT_API_KEY and SYNTH_API_KEY are correctly set.",
-                    file=sys.stderr,
-                )
+                print("Hint: ensure ENVIRONMENT_API_KEY and SYNTH_API_KEY are correctly set.", file=sys.stderr)
             raise
 
 
