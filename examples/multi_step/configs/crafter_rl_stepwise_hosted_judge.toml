--- conflicted
+++ resolved
@@ -44,10 +44,6 @@
 max_concurrent_rollouts = 8
 batches_per_step = 2
 ops = [ "agent", "env",]
-<<<<<<< HEAD
-rubric_rewards_only = true
-=======
->>>>>>> 8662fc2e
 
 [evaluation]
 instances = 16
