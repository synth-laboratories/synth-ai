[algorithm]
type = "online"
method = "policy_gradient"
variety = "gspo"

[services]
task_url = "https://your-math-task.modal.run"

[model]
base = "Qwen/Qwen3-4B"
trainer_mode = "full"
label = "math-single-step-qwen3-4b"

[policy]
model = "Qwen/Qwen3-4B"
inference_url = "https://your-inference-host"
max_tokens = 128
temperature = 0.0

[data]
split = "train"
seed_start = 0
episodes_per_iteration = 2048
evaluation_split = "validation"
evaluation_episodes = 256

[training]
num_epochs = 1
iterations_per_epoch = 20
max_turns = 1
ops = ["agent", "env"]
batch_size = 128
group_size = 1024
reward_positive = 1.0
reward_negative_no_tool = -1.0
reward_negative_no_answer = -0.5
learning_rate = 5e-6

[compute]
gpu_type = "A10G"
gpu_count = 4

[topology]
type = "single_node_split"
gpus_for_vllm = 2
gpus_for_training = 2
gpus_for_ref = 0
tensor_parallel = 1

[rollout]
env_name = "math"
policy_name = "math-single-step"
max_turns = 1
episodes_per_batch = 256
<<<<<<< HEAD
task_app_origin_rewards_only = true
=======
>>>>>>> 8662fc2e

[evaluation]
instances = 256
every_n_iters = 10
seeds = [0, 1, 2, 3, 4]

[tags]
experiment = "math_single_step"<|MERGE_RESOLUTION|>--- conflicted
+++ resolved
@@ -52,10 +52,6 @@
 policy_name = "math-single-step"
 max_turns = 1
 episodes_per_batch = 256
-<<<<<<< HEAD
-task_app_origin_rewards_only = true
-=======
->>>>>>> 8662fc2e
 
 [evaluation]
 instances = 256
