--- conflicted
+++ resolved
@@ -39,11 +39,8 @@
 
 ---
 
-<<<<<<< HEAD
 When you run `uvx synth-ai setup`, the SDK opens your browser to the Synth dashboard for a one‑time pairing (handshake) with your signed‑in session. The SDK will automatically:
-=======
-## 🧩 About
->>>>>>> d83f4f68
+
 
 Fast and effective reinforcement learning for agents, via an API.  
 Easily scale GPU topologies, train multi-node, and integrate with existing agent software.
