--- conflicted
+++ resolved
@@ -48,31 +48,4 @@
 
 ## Documentation
 
-<<<<<<< HEAD
-Docs available at [docs.usesynth.ai](https://docs.usesynth.ai/overview).
-
-## In-Process Runner (SDK)
-
-Run GEPA/MIPRO/RL jobs against a tunneled task app without the CLI:
-
-```python
-import asyncio
-import os
-from synth_ai.sdk.task import run_in_process_job
-
-result = asyncio.run(
-    run_in_process_job(
-        job_type="prompt_learning",
-        config_path="configs/style_matching_gepa.toml",
-        task_app_path="task_apps/style_matching_task_app.py",
-        overrides={"prompt_learning.gepa.rollout.budget": 4},
-        backend_url=os.getenv("TARGET_BACKEND_BASE_URL"),  # resolves envs automatically
-    )
-)
-print(result.job_id, result.status.get("status"))
-```
-
-Env priority for the backend URL: `TARGET_BACKEND_BASE_URL` → `BACKEND_OVERRIDE` → `SYNTH_BACKEND_URL` → `BACKEND_BASE_URL` → `NEXT_PUBLIC_API_URL` → fallback to `get_backend_from_env()`. Required keys: `SYNTH_API_KEY`, `ENVIRONMENT_API_KEY`, plus any model keys used by your task app.
-=======
-Docs available at [docs.usesynth.ai](https://docs.usesynth.ai/overview).
->>>>>>> 9d3c5aad
+Docs available at [docs.usesynth.ai](https://docs.usesynth.ai/overview).