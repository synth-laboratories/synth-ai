--- conflicted
+++ resolved
@@ -6,11 +6,7 @@
 import httpx
 import nacl.public  # type: ignore
 import pytest
-<<<<<<< HEAD
-from synth_ai.cli.lib.task_app_env import preflight_env_key
-=======
 from synth_ai.cli.task_apps import _preflight_env_key as preflight_env_key
->>>>>>> 5268468f
 from synth_ai.learning.rl.secrets import mint_environment_api_key
 
 
@@ -113,11 +109,7 @@
     # Mock file I/O functions to prevent actual file writes during test
     monkeypatch.setattr("synth_ai.cli.task_apps._persist_env_api_key", lambda *args, **kwargs: None)
 
-<<<<<<< HEAD
-    preflight_env_key([env_file], crash_on_failure=True)
-=======
     preflight_env_key(crash_on_failure=True)
->>>>>>> 5268468f
 
     assert mint_calls == ["called"]
     assert os.environ["ENVIRONMENT_API_KEY"] == minted_value
@@ -126,14 +118,6 @@
     assert FakeSealedBox.last_plaintext == minted_value.encode("utf-8")
 
     assert FakeClient.instances, "Expected HTTP client usage during preflight"
-<<<<<<< HEAD
-    upload_client = FakeClient.instances[-1]
-    get_calls = [entry for entry in upload_client.requests if entry[0] == "GET"]
-    assert any(
-        entry[1].endswith("/v1/crypto/public-key") for entry in get_calls
-    ), "Expected public key fetch via GET"
-    post_calls = [entry for entry in upload_client.requests if entry[0] == "POST"]
-=======
     
     # Collect all requests from all client instances
     all_requests = []
@@ -146,7 +130,6 @@
     ), "Expected public key fetch via GET"
     
     post_calls = [entry for entry in all_requests if entry[0] == "POST"]
->>>>>>> 5268468f
     assert post_calls, "Expected an upload POST request"
     payload = post_calls[0][2]["json"]
     expected_ciphertext = base64.b64encode(b"sealed:" + minted_value.encode("utf-8")).decode("ascii")
