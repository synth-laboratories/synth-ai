--- conflicted
+++ resolved
@@ -81,15 +81,7 @@
 # Lock files (optional - uncomment if you want to exclude)
 # uv.lock
 
-<<<<<<< HEAD
-# Environments examples - agent demos and examples
-# Ignore all agent_demos across all environment examples
 **/environments/examples/**/agent_demos/
-# Optionally ignore all examples except specific whitelists (currently none whitelisted)
-=======
-# Environments examples - specific handling
-# Exclude all examples except crafter ones
->>>>>>> 48b3d6ee
 synth_ai/environments/examples/*
 
 old/
