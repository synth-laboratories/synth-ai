--- conflicted
+++ resolved
@@ -4,11 +4,7 @@
 
 from dataclasses import dataclass, field
 from pathlib import Path
-<<<<<<< HEAD
-from typing import Any, Callable, Dict, List, Optional
-=======
 from typing import TYPE_CHECKING, Any, Callable, Dict, List, Optional
->>>>>>> b55070f4
 
 
 class BaselineTaskRunner:
