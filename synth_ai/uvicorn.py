import os
import subprocess
import sys
import threading
<<<<<<< HEAD
from pathlib import Path

=======

import uvicorn
from starlette.types import ASGIApp
>>>>>>> fc6d669e
from synth_ai.cfgs import LocalDeployCfg
from synth_ai.utils import log_error, log_event
from synth_ai.utils.apps.common import get_asgi_app, load_module
from synth_ai.utils.paths import REPO_ROOT, configure_import_paths

import uvicorn
from uvicorn._types import ASGIApplication

_THREADS: dict[int, threading.Thread] = {}
_PROCESSES: dict[int, subprocess.Popen[str]] = {}


def serve_app_uvicorn(
    app: ASGIApp,
    host: str,
    port: int,
) -> None:
    ctx = {"host": str(host), "port": int(port)}
    log_event("info", "starting uvicorn server", ctx=ctx)
    try:
        uvicorn.run(
            app,
            host=host,
            port=port,
            reload=False,
            log_level="info"
        )
        log_event("info", "uvicorn server exited cleanly", ctx=ctx)
    except Exception as exc:
        log_error("uvicorn server failed", ctx={**ctx, "error": type(exc).__name__})
        raise RuntimeError(f"Failed to serve app with Uvicorn: {exc}") from exc
    

def serve_app_uvicorn_background(
    app: ASGIApp,
    host: str,
    port: int,
    daemon: bool = True
) -> None:
    thread = threading.Thread(
        target=serve_app_uvicorn,
        args={app, host, port},
        name=f"synth-uvicorn-{port}",
        daemon=daemon
    )
    thread.start()


def deploy_app_uvicorn(cfg: LocalDeployCfg) -> str | None:
    ctx = {
        "task_app": str(cfg.task_app_path),
        "host": str(cfg.host),
        "port": int(cfg.port),
        "trace": bool(cfg.trace),
    }
    log_event("info", "deploy_app_uvicorn invoked", ctx=ctx)
    try:
        os.environ["ENVIRONMENT_API_KEY"] = cfg.env_api_key
        if cfg.trace:
            os.environ["TASKAPP_TRACING_ENABLED"] = "1"
        else:
            os.environ.pop("TASKAPP_TRACING_ENABLED", None)

        configure_import_paths(cfg.task_app_path, REPO_ROOT)
        module = load_module(
            cfg.task_app_path,
            f"_synth_local_task_app_{cfg.task_app_path.stem}"
        )
        log_event("info", "task app module loaded", ctx=ctx)
        app = get_asgi_app(module)

        msg = f"Serving task app at http://{'127.0.0.1' if cfg.host in {'0.0.0.0', '::'} else cfg.host}:{cfg.port}"
        
        # Try to extract app_id from module or app
        app_id: str | None = None
        try:
            # Try to get app_id from module's config factory or app state
            if hasattr(module, "build_config"):
                config = module.build_config()  # type: ignore[call-arg]
                if hasattr(config, "app_id"):
                    app_id = config.app_id
            elif hasattr(app, "state") and hasattr(app.state, "task_app_config"):
                config = app.state.task_app_config
                if hasattr(config, "app_id"):
                    app_id = config.app_id
        except Exception:
            pass
        
        # Record local service will happen after process starts (to get correct PID)
        
        if os.environ.get("CTX") == "mcp":
            thread = threading.Thread(
                target=serve_app_uvicorn,
                args=(app, cfg.host, cfg.port),
                name=f"synth-uvicorn-{cfg.port}",
                daemon=True
            )
            thread.start()
            _THREADS[cfg.port] = thread
            log_event("info", "uvicorn server running in background thread", ctx={**ctx, "mode": "mcp"})
            return f"[deploy_local] {msg}"
        
        # Use nohup to run in background
        print(msg)
        print("[deploy_local] Starting server in background with nohup...")
        
        # Create a wrapper script to run uvicorn
        import tempfile
        task_app_path_str = str(cfg.task_app_path)
        repo_root_str = str(REPO_ROOT)
        task_app_parent_str = str(cfg.task_app_path.parent)
        module_name = f"_synth_local_task_app_{cfg.task_app_path.stem}"
        
        wrapper_content = f'''#!/usr/bin/env python3
import sys
from pathlib import Path

# Add paths for imports
sys.path.insert(0, {repr(repo_root_str)})
sys.path.insert(0, {repr(task_app_parent_str)})

# Configure import paths
from synth_ai.utils.paths import configure_import_paths
configure_import_paths(Path({repr(task_app_path_str)}), Path({repr(repo_root_str)}))

# Load module and app
from synth_ai.utils.apps import get_asgi_app, load_file_to_module

module = load_file_to_module(
    Path({repr(task_app_path_str)}),
    {repr(module_name)}
)
app = get_asgi_app(module)

# Set environment
import os
os.environ["ENVIRONMENT_API_KEY"] = {repr(cfg.env_api_key)}
'''
        if cfg.trace:
            wrapper_content += 'os.environ["TASKAPP_TRACING_ENABLED"] = "1"\n'
        else:
            wrapper_content += 'os.environ.pop("TASKAPP_TRACING_ENABLED", None)\n'
        
        wrapper_content += f'''
# Run uvicorn
import uvicorn
uvicorn.run(app, host={repr(cfg.host)}, port={cfg.port}, reload=False, log_level="info")
'''
        
        # Write wrapper script
        wrapper_file = Path(tempfile.gettempdir()) / f"synth_uvicorn_{cfg.port}.py"
        wrapper_file.write_text(wrapper_content)
        wrapper_file.chmod(0o755)
        
        # Create log file
        log_file = Path(tempfile.gettempdir()) / f"synth_uvicorn_{cfg.port}.log"
        
        # Build command with nohup
        cmd = [
            "nohup",
            sys.executable,
            str(wrapper_file),
        ]
        
        # Start process with nohup
        try:
            with log_file.open("w") as log_f:
                proc = subprocess.Popen(
                    cmd,
                    stdout=log_f,
                    stderr=subprocess.STDOUT,
                    text=True,
                    cwd=str(REPO_ROOT),
                    env=os.environ.copy(),
                )
            _PROCESSES[cfg.port] = proc
            
            # Record local service with correct PID
            try:
                from synth_ai.utils.tunnel_records import record_service
                local_url = f"http://{'127.0.0.1' if cfg.host in {'0.0.0.0', '::'} else cfg.host}:{cfg.port}"
                record_service(
                    url=local_url,
                    port=cfg.port,
                    service_type="local",
                    local_host=cfg.host if cfg.host not in ('0.0.0.0', '::') else '127.0.0.1',
                    task_app_path=str(cfg.task_app_path) if cfg.task_app_path else None,
                    app_id=app_id,
                    pid=proc.pid,
                )
            except Exception:
                pass  # Fail silently - records are optional
            
            print(f"[deploy_local] Server started (PID: {proc.pid})")
            print(f"[deploy_local] Logs: {log_file}")
            print(f"[deploy_local] URL: {msg}")
            log_event("info", "uvicorn server started with nohup", ctx={**ctx, "pid": proc.pid, "log_file": str(log_file)})
            return f"[deploy_local] {msg} (PID: {proc.pid}, logs: {log_file})"
        except Exception as exc:
            log_error("failed to start server with nohup", ctx={**ctx, "error": type(exc).__name__})
            # Don't fallback to blocking mode - raise error instead to prevent indefinite stalls
            raise RuntimeError(
                f"Failed to start server in background: {exc}\n"
                "The deploy command is designed to be non-blocking for AI agent use.\n"
                "If you need blocking mode, use the task app's serve command directly."
            ) from exc
    except Exception as exc:
        log_error("deploy_app_uvicorn failed", ctx={**ctx, "error": type(exc).__name__})
        raise<|MERGE_RESOLUTION|>--- conflicted
+++ resolved
@@ -2,14 +2,9 @@
 import subprocess
 import sys
 import threading
-<<<<<<< HEAD
-from pathlib import Path
-
-=======
 
 import uvicorn
 from starlette.types import ASGIApp
->>>>>>> fc6d669e
 from synth_ai.cfgs import LocalDeployCfg
 from synth_ai.utils import log_error, log_event
 from synth_ai.utils.apps.common import get_asgi_app, load_module
@@ -136,9 +131,9 @@
 configure_import_paths(Path({repr(task_app_path_str)}), Path({repr(repo_root_str)}))
 
 # Load module and app
-from synth_ai.utils.apps import get_asgi_app, load_file_to_module
-
-module = load_file_to_module(
+from synth_ai.utils.apps.common import get_asgi_app, load_module
+
+module = load_module(
     Path({repr(task_app_path_str)}),
     {repr(module_name)}
 )
