import os
import subprocess
import sys
import threading
from pathlib import Path

from starlette.types import ASGIApp
from synth_ai.cfgs import LocalDeployCfg
from synth_ai.utils import log_error, log_event
from synth_ai.utils.apps.common import get_asgi_app, load_module
from synth_ai.utils.paths import REPO_ROOT, configure_import_paths

import uvicorn

_THREADS: dict[int, threading.Thread] = {}
_PROCESSES: dict[int, subprocess.Popen[str]] = {}


def serve_app_uvicorn(
    app: ASGIApp,
    host: str,
    port: int,
) -> None:
    ctx = {"host": str(host), "port": int(port)}
    log_event("info", "starting uvicorn server", ctx=ctx)
    try:
        uvicorn.run(
            app,
            host=host,
            port=port,
            reload=False,
            log_level="info"
        )
        log_event("info", "uvicorn server exited cleanly", ctx=ctx)
    except Exception as exc:
        log_error("uvicorn server failed", ctx={**ctx, "error": type(exc).__name__})
        raise RuntimeError(f"Failed to serve app with Uvicorn: {exc}") from exc
    

def serve_app_uvicorn_background(
    app: ASGIApp,
    host: str,
    port: int,
    daemon: bool = True
) -> None:
    thread = threading.Thread(
        target=serve_app_uvicorn,
        args={app, host, port},
        name=f"synth-uvicorn-{port}",
        daemon=daemon
    )
    thread.start()


def deploy_app_uvicorn(cfg: LocalDeployCfg) -> str | None:
    ctx = {
        "task_app": str(cfg.task_app_path),
        "host": str(cfg.host),
        "port": int(cfg.port),
        "trace": bool(cfg.trace),
    }
    log_event("info", "deploy_app_uvicorn invoked", ctx=ctx)
    try:
        os.environ["ENVIRONMENT_API_KEY"] = cfg.env_api_key
        if cfg.trace:
            os.environ["TASKAPP_TRACING_ENABLED"] = "1"
        else:
            os.environ.pop("TASKAPP_TRACING_ENABLED", None)

        configure_import_paths(cfg.task_app_path, REPO_ROOT)
        module = load_module(
            cfg.task_app_path,
            f"_synth_local_task_app_{cfg.task_app_path.stem}"
        )
        log_event("info", "task app module loaded", ctx=ctx)
        app = get_asgi_app(module)

        msg = f"Serving task app at http://{'127.0.0.1' if cfg.host in {'0.0.0.0', '::'} else cfg.host}:{cfg.port}"
        
        # Try to extract app_id from module or app
        app_id: str | None = None
        try:
            # Try to get app_id from module's config factory or app state
            if hasattr(module, "build_config"):
                config = module.build_config()
                if hasattr(config, "app_id"):
<<<<<<< HEAD
                    app_id = str(config.app_id) if config.app_id is not None else None  # type: ignore[assignment]
=======
                    app_id = config.app_id
            elif hasattr(app, "state"):
                app_state = app.state
                if hasattr(app_state, "task_app_config"):
                    config = app_state.task_app_config
                    if hasattr(config, "app_id"):
                        app_id = config.app_id
>>>>>>> 85e8a223
        except Exception:
            pass
        
        # Record local service will happen after process starts (to get correct PID)
        
        if os.environ.get("CTX") == "mcp":
            thread = threading.Thread(
                target=serve_app_uvicorn,
                args=(app, cfg.host, cfg.port),
                name=f"synth-uvicorn-{cfg.port}",
                daemon=True
            )
            thread.start()
            _THREADS[cfg.port] = thread
            log_event("info", "uvicorn server running in background thread", ctx={**ctx, "mode": "mcp"})
            return f"[deploy_local] {msg}"
        
        # Use nohup to run in background
        print(msg)
        print("[deploy_local] Starting server in background with nohup...")
        
        # Create a wrapper script to run uvicorn
        import tempfile
        task_app_path_str = str(cfg.task_app_path)
        repo_root_str = str(REPO_ROOT)
        task_app_parent_str = str(cfg.task_app_path.parent)
        module_name = f"_synth_local_task_app_{cfg.task_app_path.stem}"
        
        wrapper_content = f'''#!/usr/bin/env python3
import sys
from pathlib import Path

# Add paths for imports
sys.path.insert(0, {repr(repo_root_str)})
sys.path.insert(0, {repr(task_app_parent_str)})

# Configure import paths
from synth_ai.utils.paths import configure_import_paths
configure_import_paths(Path({repr(task_app_path_str)}), Path({repr(repo_root_str)}))

# Load module and app
from synth_ai.utils.apps.common import get_asgi_app, load_module

module = load_module(
    Path({repr(task_app_path_str)}),
    {repr(module_name)}
)
app = get_asgi_app(module)

# Set environment
import os
os.environ["ENVIRONMENT_API_KEY"] = {repr(cfg.env_api_key)}
'''
        if cfg.trace:
            wrapper_content += 'os.environ["TASKAPP_TRACING_ENABLED"] = "1"\n'
        else:
            wrapper_content += 'os.environ.pop("TASKAPP_TRACING_ENABLED", None)\n'
        
        wrapper_content += f'''
# Run uvicorn
import uvicorn
uvicorn.run(app, host={repr(cfg.host)}, port={cfg.port}, reload=False, log_level="info")
'''
        
        # Write wrapper script
        wrapper_file = Path(tempfile.gettempdir()) / f"synth_uvicorn_{cfg.port}.py"
        wrapper_file.write_text(wrapper_content)
        wrapper_file.chmod(0o755)
        
        # Create log file
        log_file = Path(tempfile.gettempdir()) / f"synth_uvicorn_{cfg.port}.log"
        
        # Build command with nohup
        cmd = [
            "nohup",
            sys.executable,
            str(wrapper_file),
        ]
        
        # Start process with nohup
        try:
            with log_file.open("w") as log_f:
                proc = subprocess.Popen(
                    cmd,
                    stdout=log_f,
                    stderr=subprocess.STDOUT,
                    text=True,
                    cwd=str(REPO_ROOT),
                    env=os.environ.copy(),
                )
            _PROCESSES[cfg.port] = proc
            
            # Record local service with correct PID
            try:
                from synth_ai.utils.tunnel_records import record_service
                local_url = f"http://{'127.0.0.1' if cfg.host in {'0.0.0.0', '::'} else cfg.host}:{cfg.port}"
                record_service(
                    url=local_url,
                    port=cfg.port,
                    service_type="local",
                    local_host=cfg.host if cfg.host not in ('0.0.0.0', '::') else '127.0.0.1',
                    task_app_path=str(cfg.task_app_path) if cfg.task_app_path else None,
                    app_id=app_id,
                    pid=proc.pid,
                )
            except Exception:
                pass  # Fail silently - records are optional
            
            print(f"[deploy_local] Server started (PID: {proc.pid})")
            print(f"[deploy_local] Logs: {log_file}")
            print(f"[deploy_local] URL: {msg}")
            log_event("info", "uvicorn server started with nohup", ctx={**ctx, "pid": proc.pid, "log_file": str(log_file)})
            return f"[deploy_local] {msg} (PID: {proc.pid}, logs: {log_file})"
        except Exception as exc:
            log_error("failed to start server with nohup", ctx={**ctx, "error": type(exc).__name__})
            # Don't fallback to blocking mode - raise error instead to prevent indefinite stalls
            raise RuntimeError(
                f"Failed to start server in background: {exc}\n"
                "The deploy command is designed to be non-blocking for AI agent use.\n"
                "If you need blocking mode, use the task app's serve command directly."
            ) from exc
    except Exception as exc:
        log_error("deploy_app_uvicorn failed", ctx={**ctx, "error": type(exc).__name__})
        raise<|MERGE_RESOLUTION|>--- conflicted
+++ resolved
@@ -84,9 +84,6 @@
             if hasattr(module, "build_config"):
                 config = module.build_config()
                 if hasattr(config, "app_id"):
-<<<<<<< HEAD
-                    app_id = str(config.app_id) if config.app_id is not None else None  # type: ignore[assignment]
-=======
                     app_id = config.app_id
             elif hasattr(app, "state"):
                 app_state = app.state
@@ -94,7 +91,6 @@
                     config = app_state.task_app_config
                     if hasattr(config, "app_id"):
                         app_id = config.app_id
->>>>>>> 85e8a223
         except Exception:
             pass
         
