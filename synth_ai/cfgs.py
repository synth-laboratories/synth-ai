--- conflicted
+++ resolved
@@ -166,7 +166,6 @@
 
         literal_cmd = cast(Literal["deploy", "serve"], cmd_arg)
 
-<<<<<<< HEAD
         ctx = {
             "task_app": str(kwargs.get("task_app_path")),
             "modal_app": str(kwargs.get("modal_app_path")),
@@ -192,17 +191,6 @@
         except Exception as exc:
             log_error("ModalDeployCfg from kwargs failed", ctx={**ctx, "error": type(exc).__name__})
             raise
-=======
-        return cls(
-            task_app_path=validate_task_app(kwargs.get("task_app_path")),
-            modal_app_path=validate_modal_app(kwargs.get("modal_app_path")),
-            modal_bin_path=modal_bin_path,
-            synth_api_key=synth_api_key,
-            env_api_key=env_api_key,
-            cmd_arg=literal_cmd,
-            task_app_name=task_app_name,
-            dry_run=dry_run,
-        )
 
 
 class CloudflareTunnelDeployCfg(BaseModel):
@@ -236,5 +224,4 @@
             mode=mode,
             subdomain=subdomain,
             trace=trace,
-        )
->>>>>>> 32ba6681
+        )