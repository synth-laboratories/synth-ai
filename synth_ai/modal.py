import os
import re
import shlex
import subprocess
import tempfile
import textwrap
from pathlib import Path

import click
from modal.config import config
<<<<<<< HEAD

=======
>>>>>>> e8308129
from synth_ai.cfgs import ModalDeployCfg
from synth_ai.utils import log_error, log_event
from synth_ai.utils.apps.modal_app import validate_modal_app
from synth_ai.utils.env import write_env_var_to_dotenv
from synth_ai.utils.paths import REPO_ROOT, cleanup_paths, configure_import_paths

MODAL_URL_REGEX = re.compile(r"https?://[^\s]+modal\.run[^\s]*")


def is_modal_setup_needed() -> bool:
    token_id = os.environ.get("MODAL_TOKEN_ID") \
        or config.get("token_id") \
        or ''
    token_secret = os.environ.get("MODAL_TOKEN_SECRET") \
        or config.get("token_secret") \
        or ''
    return not token_id or not token_secret


def run_modal_setup(modal_bin_path: Path) -> None:
    cmd = [str(modal_bin_path), "setup"]
    log_event("info", "running modal setup", ctx={"modal_cli": str(modal_bin_path)})
    try:
        subprocess.run(cmd, check=True)
    except subprocess.CalledProcessError as err:
        log_error("modal setup failed", ctx={"modal_cli": str(modal_bin_path), "exit_code": err.returncode})
        raise RuntimeError(f"`{' '.join(cmd)}` exited with status {err.returncode}") from err


def create_modal_wrapper(cfg: ModalDeployCfg) -> tuple[Path, Path]:
    log_event(
        "info",
        "creating modal wrapper",
        ctx={
            "task_app": str(cfg.task_app_path),
            "modal_app": str(cfg.modal_app_path),
            "modal_cli": str(cfg.modal_bin_path),
        },
    )
    src = textwrap.dedent(f"""
        from importlib import util as _util
        from pathlib import Path as _Path
        import sys as _sys

        _source_dir = _Path({str(cfg.modal_app_path.parent.resolve())!r}).resolve()
        _module_path = _source_dir / {cfg.modal_app_path.name!r}
        _package_name = _source_dir.name
        _repo_root = _Path({str(REPO_ROOT)!r}).resolve()
        _synth_dir = _repo_root / "synth_ai"

        for _path in (str(_source_dir), str(_source_dir.parent), str(_repo_root)):
            if _path not in _sys.path:
                _sys.path.insert(0, _path)

        _spec = _util.spec_from_file_location("_synth_modal_target", str(_module_path))
        if _spec is None or _spec.loader is None:
            raise SystemExit("Unable to load modal task app from {cfg.modal_app_path}")
        _module = _util.module_from_spec(_spec)
        _sys.modules.setdefault("_synth_modal_target", _module)
        _spec.loader.exec_module(_module)

        try:
            from modal import App as _ModalApp
            from modal import Image as _ModalImage
        except Exception:
            _ModalApp = None  # type: ignore[assignment]
            _ModalImage = None  # type: ignore[assignment]

        def _apply_local_mounts(image):
            if _ModalImage is None or not isinstance(image, _ModalImage):
                return image
            mounts = [
                (str(_source_dir), f"/root/{{_package_name}}"),
                (str(_synth_dir), "/root/synth_ai"),
            ]
            for local_path, remote_path in mounts:
                try:
                    image = image.add_local_dir(local_path, remote_path=remote_path)
                except Exception:
                    pass
            return image

        if hasattr(_module, "image"):
            _module.image = _apply_local_mounts(getattr(_module, "image"))

        _candidate = getattr(_module, "app", None)
        if _ModalApp is None or not isinstance(_candidate, _ModalApp):
            candidate_modal_app = getattr(_module, "modal_app", None)
            if _ModalApp is not None and isinstance(candidate_modal_app, _ModalApp):
                _candidate = candidate_modal_app
                setattr(_module, "app", _candidate)

        if _ModalApp is not None and not isinstance(_candidate, _ModalApp):
            raise SystemExit(
                "Modal task app must expose an 'app = modal.App(...)' (or modal_app) attribute."
            )

        try:
            from modal import Secret as _Secret
        except Exception:
            _Secret = None

        for remote_path in ("/root/synth_ai", f"/root/{{_package_name}}"):
            if remote_path not in _sys.path:
                _sys.path.insert(0, remote_path)

        globals().update({{k: v for k, v in vars(_module).items() if not k.startswith("__")}})
        app = getattr(_module, "app")
        _ENVIRONMENT_API_KEY = {cfg.env_api_key!r}
        if _Secret is not None and _ENVIRONMENT_API_KEY:
            try:
                _inline_secret = _Secret.from_dict({{"ENVIRONMENT_API_KEY": _ENVIRONMENT_API_KEY}})
            except Exception:
                _inline_secret = None
            if _inline_secret is not None:
                try:
                    _decorators = list(getattr(app, "_function_decorators", []))
                except Exception:
                    _decorators = []
                for _decorator in _decorators:
                    _existing = getattr(_decorator, "secrets", None)
                    if not _existing:
                        continue
                    try:
                        if _inline_secret not in _existing:
                            _decorator.secrets = list(_existing) + [_inline_secret]
                    except Exception:
                        pass
    """).strip()
    dir = Path(tempfile.mkdtemp(prefix="synth_modal_app"))
    file = dir / "__modal_wrapper__.py"
    file.write_text(src + '\n', encoding="utf-8")
    log_event(
        "info",
        "modal wrapper created",
        ctx={
            "task_app": str(cfg.task_app_path),
            "wrapper_dir": str(dir),
        },
    )
    return (dir, file)


def stream_modal_cmd_output(
    process: subprocess.Popen,
    print_stdout: bool = True
) -> tuple[int, str | None]:
    stdout = process.stdout
    if stdout is None:
        return process.wait(), None
    url: str | None = None
    for line in stdout:
        if print_stdout:
            print(line, end="")
        if url is None:
            match = MODAL_URL_REGEX.search(line)
            if not match:
                continue
            url = match.group(0).rstrip(".,")
            if not url:
                continue
            write_env_var_to_dotenv("TASK_APP_URL", url, print_msg=False)
            log_event("info", "modal deploy URL detected", ctx={"task_app_url": url})
    return process.wait(), url
        

def run_modal_cmd(cmd: list[str], env: dict[str, str]) -> subprocess.Popen:
    log_event("info", "starting modal cli", ctx={"cmd": cmd})
    try:
        return subprocess.Popen(
            cmd,
            stdout=subprocess.PIPE,
            stderr=subprocess.STDOUT,
            text=True,
            bufsize=1,
            env=env
        )
    except FileNotFoundError as exc:
        log_error("modal cli not found", ctx={"cmd": cmd, "error": str(exc)})
        raise click.ClickException(f"Modal CLI not found at {cmd[0]}: {exc}") from exc
    except Exception as exc:
        log_error("modal cli launch failed", ctx={"cmd": cmd, "error": str(exc)})
        raise click.ClickException(f"Failed to start Modal CLI ({cmd[0]}): {exc}") from exc


def deploy_app_modal(cfg: ModalDeployCfg, wait: bool = False) -> str | None:
    is_mcp = os.getenv("CTX") == "mcp"
    os.environ["ENVIRONMENT_API_KEY"] = cfg.env_api_key
    ctx = {
        "task_app": str(cfg.task_app_path),
        "modal_app": str(cfg.modal_app_path),
        "modal_cli": str(cfg.modal_bin_path),
        "cmd_arg": cfg.cmd_arg,
        "dry_run": cfg.dry_run,
        "task_app_name": cfg.modal_app_name,
        "is_mcp": is_mcp,
    }
    log_event("info", "deploy_app_modal invoked", ctx=ctx)

    validate_modal_app(cfg.modal_app_path)

    if is_modal_setup_needed():
        log_event("info", "modal setup required", ctx={"modal_cli": str(cfg.modal_bin_path)})
        run_modal_setup(cfg.modal_bin_path)

    configure_import_paths(cfg.modal_app_path, REPO_ROOT)

    wrapper_dir, wrapper_file = create_modal_wrapper(cfg)

    cmd = [str(cfg.modal_bin_path), cfg.cmd_arg, str(wrapper_file)]
    if cfg.modal_app_name and cfg.cmd_arg == "deploy":
        cmd.extend(["--name", cfg.modal_app_name])

    task_app_url: str | None = None
    try:
        if cfg.dry_run:
            cleanup_paths(file=wrapper_file, dir=wrapper_dir)
            print(f"deploy --runtime modal --dry-run → {shlex.join(cmd)}")
            log_event("info", "modal dry-run completed", ctx={**ctx, "cmd": cmd})
            return None
        process = run_modal_cmd(cmd, os.environ.copy())
        
        if wait:
            # Blocking mode: wait for process to complete
            if is_mcp:
                rc, task_app_url = stream_modal_cmd_output(process, print_stdout=False)
                if rc != 0:
                    raise subprocess.CalledProcessError(rc, cmd)
                summary = f"[deploy_modal] modal {cfg.cmd_arg} completed"
                if task_app_url:
                    summary = f"{summary} → {task_app_url}"
                return summary
            print(f"{'-' * 31} Modal start {'-' * 31}")
            rc, task_app_url = stream_modal_cmd_output(process)
            if rc != 0:
                raise subprocess.CalledProcessError(rc, cmd)
            print(f"{'-' * 32} Modal end {'-' * 32}")
            if task_app_url:
                print(f"Your task app is live on Modal at: {task_app_url}")
            log_event("info", "modal deploy completed", ctx={**ctx, "task_app_url": task_app_url})
        else:
            # Non-blocking mode: start process and return immediately
            # Process will continue in background
            print(f"[deploy_modal] Starting modal {cfg.cmd_arg} in background (PID: {process.pid})")
            print("[deploy_modal] Process will continue running. Check logs for URL when ready.")
            # Don't wait for process - let it run in background
            # The URL will be written to .env when detected by the background process
            log_event("info", "modal deploy started in background", ctx={**ctx, "pid": process.pid})
            return f"[deploy_modal] modal {cfg.cmd_arg} started in background (PID: {process.pid})"
    except subprocess.CalledProcessError as err:
        log_error(
            "modal deploy failed",
            ctx={**ctx, "cmd": cmd, "exit_code": err.returncode, "task_app_url": task_app_url},
        )
        raise RuntimeError(f"modal {cfg.cmd_arg} failed with exit code: {err.returncode}") from err
    finally:
        cleanup_paths(file=wrapper_file, dir=wrapper_dir)<|MERGE_RESOLUTION|>--- conflicted
+++ resolved
@@ -8,10 +8,6 @@
 
 import click
 from modal.config import config
-<<<<<<< HEAD
-
-=======
->>>>>>> e8308129
 from synth_ai.cfgs import ModalDeployCfg
 from synth_ai.utils import log_error, log_event
 from synth_ai.utils.apps.modal_app import validate_modal_app
