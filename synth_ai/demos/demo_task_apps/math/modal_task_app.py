from __future__ import annotations

"""Modal task app for Hendrycks MATH single-step RL environment."""

import os
from pathlib import Path

from modal import App, Image, Secret, asgi_app
from functools import lru_cache
from typing import Iterable

from starlette.requests import Request

try:  # Backward compatibility with older installed SDKs
    from synth_ai.demos.demo_task_apps.core import DEFAULT_TASK_APP_SECRET_NAME
except Exception:  # pragma: no cover - occurs on older deployments
    DEFAULT_TASK_APP_SECRET_NAME = "hendrycks-math-task-app-secret"

# Self-contained: no external problem bank installer required


_HERE = Path(__file__).resolve()
_ROOT = _HERE.parent
_SYNTH_HOSTED = None
try:
    probe = _HERE
    for _ in range(8):
        candidate = (
            probe / "backend/app/routes/clustered_training/dev/synth_envs_hosted"
        ).resolve()
        if candidate.exists():
            _SYNTH_HOSTED = candidate
            break
        if probe.parent == probe:
            break
        probe = probe.parent
except Exception:
    _SYNTH_HOSTED = None

image = Image.debian_slim(python_version="3.11").pip_install(
    "fastapi>=0.110.0",
    "uvicorn>=0.23.0",
    "pydantic>=2.6.0",
    "httpx>=0.24.0",
    "numpy>=1.24.0",
    "aiohttp>=3.8.0",
    "datasets>=2.16.0",
    "synth-ai",
)
if _SYNTH_HOSTED is not None:
    image = image.add_local_dir(str(_SYNTH_HOSTED), "/app/synth_envs_hosted")

# No extra local dirs required; app is self-contained


def _build_inline_secret() -> Secret:
    required = ("ENVIRONMENT_API_KEY",)
    optional = ("SYNTH_API_KEY", "OPENAI_API_KEY")
    payload: dict[str, str] = {}
    missing: list[str] = []

    for key in required:
        value = (os.environ.get(key) or "").strip()
        if not value:
            missing.append(key)
        else:
            payload[key] = value

    for key in optional:
        value = (os.environ.get(key) or "").strip()
        if value:
            payload[key] = value

    if missing:
        raise RuntimeError(
            "Missing required environment values for inline secret: " + ", ".join(missing)
        )

    previews = ", ".join(f"{k}:len={len(v)}" for k, v in payload.items())
    print(f"[startup] TASK_APP_SECRET_NAME={DEFAULT_TASK_APP_SECRET_NAME}")
    print(f"[startup] inline secret prepared ({previews})")

    return Secret.from_dict(payload)


INLINE_SECRET = _build_inline_secret()

app = App("hendrycks-math-task-app")


@app.function(
    image=image,
    timeout=600,
    memory=16384,
    cpu=4,
    min_containers=1,
    secrets=[INLINE_SECRET],
)
@asgi_app()
def fastapi_app():
    import httpx
    from fastapi import Body, HTTPException, status
    from fastapi import FastAPI
    from fastapi.middleware.cors import CORSMiddleware
    from fastapi.responses import JSONResponse

    try:
        from synth_ai.task.auth import (
            is_api_key_header_authorized,
            normalize_environment_api_key,
        )
    except Exception:  # pragma: no cover - fallback for older synth-ai builds

        def _normalize_env_key_fallback() -> str | None:
            key = os.getenv("ENVIRONMENT_API_KEY")
            if key:
                return key
            for alias in ("dev_environment_api_key", "DEV_ENVIRONMENT_API_KEY"):
                candidate = os.getenv(alias)
                if candidate:
                    os.environ["ENVIRONMENT_API_KEY"] = candidate
                    return candidate
            return None

        def normalize_environment_api_key() -> str | None:  # type: ignore[override]
            return _normalize_env_key_fallback()

        def _header_values(request: Request, header: str) -> Iterable[str]:
            raw = request.headers.get(header) or request.headers.get(header.lower())
            return [raw] if raw is not None else []

        def _split(values: Iterable[str]) -> list[str]:
            parts: list[str] = []
            for value in values:
                if not isinstance(value, str):
                    continue
                for chunk in value.split(","):
                    chunk = chunk.strip()
                    if chunk:
                        parts.append(chunk)
            return parts

        def is_api_key_header_authorized(request: Request) -> bool:  # type: ignore[override]
            expected = normalize_environment_api_key()
            if not expected:
                return False
            single = _header_values(request, "x-api-key")
            multi = _header_values(request, "x-api-keys")
            auth = _header_values(request, "authorization")
            bearer = []
            for token in auth:
                if isinstance(token, str) and token.lower().startswith("bearer "):
                    bearer.append(token.split(" ", 1)[1].strip())
            candidates = _split(single + multi + bearer)
            return any(candidate == expected for candidate in candidates)

    # Inline, self-contained FastAPI app (math-only)
    @lru_cache(maxsize=1)
    def _hf_split(subject: str, split: str, slice_spec: str | None = None):
        from datasets import load_dataset  # type: ignore

        s = split
        if slice_spec:
            s = f"{s}{slice_spec}"

        try:
            return load_dataset("nlile/hendrycks-MATH-benchmark", subject, split=s)
        except ValueError:
            base = load_dataset("nlile/hendrycks-MATH-benchmark", split=s)
            if subject and subject not in {"", "default"}:
                if "subject" in base.column_names:
                    base = base.filter(lambda ex: ex.get("subject") == subject)
                elif isinstance(base, list):
                    base = [ex for ex in base if ex.get("subject") == subject]
            return base

    def _normalize_answer_text(s: str) -> str:
        import re as _re

        return _re.sub(r"[^0-9A-Za-z.+\-/*=]", "", (s or "").strip()).lower()

    def _extract_boxed(s: str) -> str:
        import re as _re

        m = list(_re.finditer(r"\\boxed\{([^}]+)\}", s or ""))
        return m[-1].group(1) if m else ""

    def _load_hendrycks_problem(seed: int, subject: str | None = None) -> tuple[str, str]:
        subj = subject or os.getenv("HENDRYCKS_MATH_CONFIG", "default")
        ds = _hf_split(
            subj, os.getenv("HENDRYCKS_MATH_SPLIT", "test"), os.getenv("HENDRYCKS_MATH_SLICE")
        )
        n = len(ds) if hasattr(ds, "__len__") else 0
        if n == 0 and subject not in {"", "default"}:
            ds = _hf_split(
                "default",
                os.getenv("HENDRYCKS_MATH_SPLIT", "test"),
                os.getenv("HENDRYCKS_MATH_SLICE"),
            )
            n = len(ds) if hasattr(ds, "__len__") else 0
        if n == 0:
            raise RuntimeError("Hendrycks MATH dataset loaded empty")
        idx = abs(int(seed)) % n
        ex = ds[int(idx)]
        q = ex.get("problem") or ex.get("question") or ex.get("prompt")
        a = ex.get("solution") or ex.get("answer") or ""
        if not q:
            raise RuntimeError("Hendrycks item missing problem text")
        return str(q), str(a)

    def create_app() -> FastAPI:
        app = FastAPI(title="Hendrycks Math Task App", version="0.1.0")
        app.add_middleware(
            CORSMiddleware,
            allow_origins=["*"],
            allow_credentials=True,
            allow_methods=["*"],
            allow_headers=["*"],
        )

        import logging

        logger = logging.getLogger("hendrycks_math_task_app")
        if not logger.handlers:
            logger.addHandler(logging.StreamHandler())
        logger.setLevel(logging.INFO)

        def _log_env_key_prefix(source: str, env_key: str | None) -> str | None:
            if not env_key:
                return None
            half = max(1, len(env_key) // 2)
            prefix = env_key[:half]
            msg = f"[{source}] expected ENVIRONMENT_API_KEY prefix: {prefix}"
            print(msg)
            logger.info(msg)
            return prefix

        def _resolve_env_keys() -> set[str]:
            keys: set[str] = set()
            for alias in (
                "ENVIRONMENT_API_KEY",
                "dev_environment_api_key",
                "DEV_ENVIRONMENT_API_KEY",
            ):
                value = os.environ.get(alias)
                if value:
                    os.environ.setdefault("ENVIRONMENT_API_KEY", value)
                    keys.add(value)
            alias_env = os.environ.get("ENVIRONMENT_API_KEY_ALIASES", "")
            for chunk in alias_env.split(","):
                trimmed = chunk.strip()
                if trimmed:
                    keys.add(trimmed)
            return keys

        def _extract_header_candidates(
            request: Request,
            x_api_key: str | None,
            x_api_keys: str | None,
            authorization: str | None,
        ) -> list[str]:
            headers = request.headers
            candidates: list[str] = []
            primary = x_api_key or headers.get("x-api-key")
            if primary:
                candidates.append(primary.strip())
            secondary = x_api_keys or headers.get("x-api-keys")
            if secondary:
                candidates.extend(
                    [value.strip() for value in secondary.split(",") if value.strip()]
                )
            auth_header = (
                authorization or headers.get("authorization") or headers.get("Authorization")
            )
            if auth_header and auth_header.lower().startswith("bearer "):
                token = auth_header.split(" ", 1)[1].strip()
                if token:
                    candidates.append(token)
            return [c for c in candidates if c]

        def _is_authorized(
            request: Request,
            x_api_key: str | None,
            x_api_keys: str | None,
            authorization: str | None,
        ) -> bool:
            keys = _resolve_env_keys()
            if not keys:
                return False
            candidates = _extract_header_candidates(request, x_api_key, x_api_keys, authorization)
            return any(candidate in keys for candidate in candidates)

        @app.get("/info")
        async def info():
            return {
                "service": {"base_url": os.getenv("SERVICE_BASE_URL", "")},
                "inference": {
                    "base_url": "",
                    "endpoints": {"chat_completions": "/v1/chat/completions"},
                },
            }

        @app.get("/health")
        async def health(request: Request):
            env_keys = _resolve_env_keys()
            env_key = next(iter(env_keys), None)
            if not env_key:
                return JSONResponse(
                    status_code=503,
                    content={"status": "unhealthy", "detail": "Missing ENVIRONMENT_API_KEY"},
                )
            # Authorize using all header variants; avoid typed Header params to prevent 422s
            authorized = is_api_key_header_authorized(request)
            if not authorized:
                prefix = _log_env_key_prefix("health", env_key)
                content = {
                    "status": "healthy",
                    "authorized": False,
                }
                if prefix:
                    content["expected_api_key_prefix"] = prefix
                return JSONResponse(status_code=200, content=content)
            return {"status": "healthy", "authorized": True}

        # Optional rollout-specific health for CLI compatibility
        @app.get("/health/rollout")
        async def health_rollout(request: Request):
            env_keys = _resolve_env_keys()
            env_key = next(iter(env_keys), None)
            if not env_key:
                return JSONResponse(
                    status_code=503,
                    content={"status": "unhealthy", "detail": "Missing ENVIRONMENT_API_KEY"},
                )
            authorized = is_api_key_header_authorized(request)
            if not authorized:
                prefix = _log_env_key_prefix("health/rollout", env_key)
                content = {
                    "status": "healthy",
                    "authorized": False,
                }
                if prefix:
                    content["expected_api_key_prefix"] = prefix
                return JSONResponse(status_code=200, content=content)
            return {"ok": True, "authorized": True}

        # _load_hendrycks_problem is defined at fastapi_app scope

        @app.get("/task_info")
        async def task_info(seed: int = 0, subject: str = "default"):
            """Return Hendrycks MATH problem/answer and tool schema for a seed."""
            q, a = _load_hendrycks_problem(int(seed), subject=subject)
            tools = [
                {
                    "name": "submit_answer",
                    "description": "Provide the final numerical or algebraic answer for the current math problem.",
                    "parameters": {
                        "type": "object",
                        "properties": {
                            "answer": {
                                "type": "string",
                                "description": "The proposed final answer",
                            },
                        },
                        "required": ["answer"],
                    },
                }
            ]
            return {
                "seed": int(seed),
                "subject": subject,
                "system": "",
                "user": q,
                "tools": tools,
                "policy": {"name": "math-react"},
                "answer": a,
            }

        return app

    api = create_app()

    # Always log and surface 422 validation errors with header presence snapshot
    from fastapi.exceptions import RequestValidationError

    @api.exception_handler(RequestValidationError)
    async def _on_validation_error(request: Request, exc: RequestValidationError):
        try:
            hdr = request.headers
            snapshot = {
                "path": str(getattr(request, "url").path),
                "have_x_api_key": bool(hdr.get("x-api-key")),
                "have_x_api_keys": bool(hdr.get("x-api-keys")),
                "have_authorization": bool(hdr.get("authorization")),
                "errors": exc.errors()[:5],
            }
            print("[422] validation", snapshot, flush=True)
        except Exception:
            pass
        return JSONResponse(
            status_code=422, content={"status": "invalid", "detail": exc.errors()[:5]}
        )

    @api.get("/")
    async def root_probe():
        return {"status": "ok", "service": "math"}

    @api.head("/")
    async def head_probe():
        return {"status": "ok"}

    env_key = (
        os.environ.get("ENVIRONMENT_API_KEY")
        or os.environ.get("DEV_ENVIRONMENT_API_KEY")
        or os.environ.get("dev_environment_api_key")
    )
    if not env_key:
        raise RuntimeError("ENVIRONMENT_API_KEY missing in task app environment")

    OPENAI_REMOVE_FIELDS = (
        "stop_after_tool_calls",
        "thinking_mode",
        "thinking_budget",
        "reasoning",
    )
    OPENAI_REMOVE_SAMPLING_FIELDS = ("temperature", "top_p")
    TOOL_CHOICE_FORCE = {"type": "function", "function": {"name": "submit_answer"}}

    def _prepare_openai_payload(model: str | None, payload: dict[str, object]) -> dict[str, object]:
        sanitized = dict(payload)
        for key in OPENAI_REMOVE_FIELDS:
            sanitized.pop(key, None)
        if model and "gpt-5" in model:
            if "max_tokens" in sanitized and "max_completion_tokens" not in sanitized:
                sanitized["max_completion_tokens"] = sanitized.pop("max_tokens")
            else:
                sanitized.pop("max_tokens", None)
            for field in OPENAI_REMOVE_SAMPLING_FIELDS:
                sanitized.pop(field, None)
                sanitized["tool_choice"] = TOOL_CHOICE_FORCE
                sanitized["parallel_tool_calls"] = False
            return sanitized

    @api.post("/proxy/v1/chat/completions")
    def proxy_chat_completions(request: dict[str, object] = Body(...)):
        key = os.environ.get("OPENAI_API_KEY")
        if not key:
            raise HTTPException(
                status_code=status.HTTP_503_SERVICE_UNAVAILABLE, detail="OPENAI_API_KEY missing"
            )
        model = request.get("model") if isinstance(request, dict) else None
        payload = _prepare_openai_payload(
            model if isinstance(model, str) else None, request if isinstance(request, dict) else {}
        )
        headers = {"Authorization": f"Bearer {key}"}
        with httpx.Client(timeout=httpx.Timeout(180.0), follow_redirects=True) as client:
            resp = client.post(
                "https://api.openai.com/v1/chat/completions", json=payload, headers=headers
            )
            try:
                data = resp.json()
            except Exception:
                data = {"error": "invalid_json", "raw": resp.text[:400]}
            if resp.status_code >= 400:
                from fastapi.responses import JSONResponse

                return JSONResponse(status_code=resp.status_code, content=data)
            return data

    # Minimal math rollout endpoint: alternates agent/env; calls inference_url chat/completions
    @api.post("/rollout")
    def rollout(request: dict[str, object] = Body(...)):
        from typing import Any
        import json as _json

        run_id = str(request.get("run_id"))
        data = request if isinstance(request, dict) else {}
        env = data.get("env") if isinstance(data, dict) else {}
        policy = data.get("policy") if isinstance(data, dict) else {}
        ops = data.get("ops") if isinstance(data, dict) else []
        if not isinstance(ops, list):
            ops = []
        env_name = (env or {}).get("env_name") or "math"
        policy_cfg = (policy or {}).get("config") or {}
        model = policy_cfg.get("model")
        inference_url = (policy_cfg.get("inference_url") or "").rstrip("/")

        # ALWAYS derive question/answer from Hendrycks dataset using seed/subject
        env_cfg = (env or {}).get("config") or {}
        # Prefer env.seed; fall back to env.config.seed -> default 0
        try:
            seed_val = (
                int((env or {}).get("seed"))
                if isinstance(env, dict) and (env or {}).get("seed") is not None
                else 0
            )
        except Exception:
            seed_val = 0
        if seed_val == 0:
            try:
                seed_val = (
                    int(env_cfg.get("seed"))
                    if isinstance(env_cfg, dict) and env_cfg.get("seed") is not None
                    else 0
                )
            except Exception:
                seed_val = 0
        subject = (env_cfg.get("subject") if isinstance(env_cfg, dict) else None) or os.getenv(
            "HENDRYCKS_MATH_CONFIG", "default"
        )
        # Load real Hendrycks problem text/solution (download if necessary). Crash on failure.
        qh, ah = _load_hendrycks_problem(seed_val, subject=subject)
        question = qh
        expected_answer = ah

        def _prepare_payload(m: str | None, payload: dict[str, Any]) -> dict[str, Any]:
            # Remove vendor-specific fields and force tool choice for math interaction
            sanitized = dict(payload)
            for k in ("stop_after_tool_calls", "thinking_mode", "thinking_budget", "reasoning"):
                sanitized.pop(k, None)
            if m and "gpt-5" in m:
                if "max_tokens" in sanitized and "max_completion_tokens" not in sanitized:
                    sanitized["max_completion_tokens"] = sanitized.pop("max_tokens")
                else:
                    sanitized.pop("max_tokens", None)
                for field in ("temperature", "top_p"):
                    sanitized.pop(field, None)
                sanitized["tool_choice"] = {
                    "type": "function",
                    "function": {"name": "submit_answer"},
                }
                sanitized["parallel_tool_calls"] = False
            return sanitized

        def _parse_tool_answer(resp: dict[str, Any]) -> str:
            try:
                choices = resp.get("choices")
                if isinstance(choices, list) and choices:
                    msg = choices[0].get("message", {}) if isinstance(choices[0], dict) else {}
                    tcs = msg.get("tool_calls")
                    if isinstance(tcs, list) and tcs:
                        fn = tcs[0].get("function", {}) if isinstance(tcs[0], dict) else {}
                        args = fn.get("arguments")
                        obj: dict[str, Any] = {}
                        if isinstance(args, str):
                            try:
                                obj = _json.loads(args)
                            except Exception:
                                obj = {}
                        elif isinstance(args, dict):
                            obj = args
                        ans = obj.get("answer")
                        if isinstance(ans, str):
                            return ans.strip()
            except Exception:
                pass
            return ""

        # Single-step rollout: one agent call followed by evaluation of the returned tool answer
        history: list[dict[str, Any]] = []
        steps: list[dict[str, Any]] = []
        total_reward = 0.0

        user_prompt = (
            str(question)
            if isinstance(question, (str, int, float)) and str(question).strip()
            else "Solve the problem. Provide answer steps succinctly."
        )
        payload = {
            "model": model,
            "messages": [{"role": "user", "content": user_prompt}],
            "tools": [
                {
                    "type": "function",
                    "function": {
                        "name": "submit_answer",
                        "parameters": {
                            "type": "object",
                            "properties": {
                                "answer": {"type": "string"},
                            },
                            "required": ["answer"],
                        },
                    },
                }
            ],
            "max_tokens": 256,
            "temperature": 0.2,
        }
        to_send = _prepare_payload(model if isinstance(model, str) else None, payload)

        try:
            tool_names = []
            for t in payload.get("tools") or []:
                if isinstance(t, dict):
                    fn = (t.get("function") or {}) if isinstance(t.get("function"), dict) else {}
                    name = fn.get("name")
                    if isinstance(name, str):
                        tool_names.append(name)
            print(f"[math] system: <none>", flush=True)
            print(f"[math] user: {user_prompt}", flush=True)
            print(f"[math] tools: {tool_names}", flush=True)
        except Exception:
            pass

        headers = {}
        if "/proxy" in inference_url:
            sk = os.environ.get("SYNTH_API_KEY")
            if sk:
                headers["Authorization"] = f"Bearer {sk}"
        with httpx.Client(timeout=httpx.Timeout(180.0), follow_redirects=True) as client:
            resp = client.post(
                f"{inference_url}/v1/chat/completions", json=to_send, headers=headers
            )
            try:
                data = resp.json()
            except Exception:
                data = {"error": "invalid_json", "raw": resp.text[:400]}

        llm_text = None
        try:
            _choices = data.get("choices") if isinstance(data, dict) else None
            if isinstance(_choices, list) and _choices:
                _msg = _choices[0].get("message", {}) if isinstance(_choices[0], dict) else {}
                if isinstance(_msg, dict):
                    _content = _msg.get("content")
                    if isinstance(_content, str) and _content.strip():
                        llm_text = _content
        except Exception:
            llm_text = None

        try:
            if question is not None:
                print(f"[math] question: {question}", flush=True)
            if llm_text is not None:
                print(f"[math] llm: {llm_text}", flush=True)
            if expected_answer is not None and llm_text is not None:
                exp = str(expected_answer).strip()
                got = llm_text.strip()
                is_correct = exp and (exp in got)
                print(f"[math] correct: {bool(is_correct)} (expected fragment: {exp})", flush=True)
        except Exception:
            pass

        tool_answer = _parse_tool_answer(data)
        history.append({"answer": tool_answer})
        steps.append(
            {
                "obs": {},
                "tool_calls": [
                    {
                        "tool_name": "submit_answer",
                        "arguments": _json.dumps({"answer": tool_answer}),
                    }
                ],
                "reward": None,
                "done": False,
                "truncated": False,
                "info": None,
            }
        )

        # Evaluate answer correctness using tool output (or fall back to assistant text)
        reward_val = 0.0
        candidate = tool_answer or ""
        try:
            if not candidate and llm_text is not None:
                candidate = _extract_boxed(llm_text) or llm_text
            if expected_answer is not None:
                exp_raw = _extract_boxed(str(expected_answer)) or str(expected_answer)
                got_raw = candidate
                exp_n = _normalize_answer_text(exp_raw)
                got_n = _normalize_answer_text(got_raw)
                if exp_n and exp_n in got_n:
                    reward_val = 1.0
        except Exception:
            reward_val = 0.0

        # Immediate, concise rollout logging mirroring RL format
        try:
<<<<<<< HEAD
            preview = tool_answer[:120] + (
                "…" if isinstance(tool_answer, str) and len(tool_answer) > 120 else ""
            )
=======
            preview = tool_answer[:120] + ("…" if isinstance(tool_answer, str) and len(tool_answer) > 120 else "")
>>>>>>> 295ad12c
            components = {
                "env": float(reward_val),
                "rubric_event": 1.0 if bool(tool_answer.strip()) else 0.0,
                "rubric_outcome": 1.0 if float(reward_val) > 0.0 else 0.0,
            }
            print(
                "[MATH_ROLLOUT] run=",
                run_id,
                " seed=",
                seed_val,
                " subject=",
                subject,
                " tool=submit_answer answer=",
                preview,
                " reward=",
                float(reward_val),
                " components=",
                components,
                flush=True,
            )
        except Exception:
            pass

        total_reward += float(reward_val)
        steps.append(
            {
                "obs": {},
                "tool_calls": [],
                "reward": reward_val,
                "done": True,
                "truncated": False,
                "info": None,
            }
        )

        return {
            "run_id": run_id,
            "trajectories": [
                {
                    "env_id": env_name,
                    "policy_id": (policy or {}).get("policy_name") or "math-react",
                    "steps": steps,
                    "final": {"observation": {}},
                    "length": len(steps),
                }
            ],
            "branches": {},
            "metrics": {
                "episode_returns": [total_reward],
                "mean_return": float(total_reward),
                "num_steps": len(steps),
                "num_episodes": 1,
            },
            "aborted": False,
            "ops_executed": len(steps),
        }

    return api<|MERGE_RESOLUTION|>--- conflicted
+++ resolved
@@ -25,9 +25,7 @@
 try:
     probe = _HERE
     for _ in range(8):
-        candidate = (
-            probe / "backend/app/routes/clustered_training/dev/synth_envs_hosted"
-        ).resolve()
+        candidate = (probe / "backend/app/routes/clustered_training/dev/synth_envs_hosted").resolve()
         if candidate.exists():
             _SYNTH_HOSTED = candidate
             break
@@ -103,14 +101,12 @@
     from fastapi import FastAPI
     from fastapi.middleware.cors import CORSMiddleware
     from fastapi.responses import JSONResponse
-
     try:
         from synth_ai.task.auth import (
             is_api_key_header_authorized,
             normalize_environment_api_key,
         )
     except Exception:  # pragma: no cover - fallback for older synth-ai builds
-
         def _normalize_env_key_fallback() -> str | None:
             key = os.getenv("ENVIRONMENT_API_KEY")
             if key:
@@ -134,7 +130,7 @@
             for value in values:
                 if not isinstance(value, str):
                     continue
-                for chunk in value.split(","):
+                for chunk in value.split(','):
                     chunk = chunk.strip()
                     if chunk:
                         parts.append(chunk)
@@ -176,27 +172,19 @@
 
     def _normalize_answer_text(s: str) -> str:
         import re as _re
-
         return _re.sub(r"[^0-9A-Za-z.+\-/*=]", "", (s or "").strip()).lower()
 
     def _extract_boxed(s: str) -> str:
         import re as _re
-
         m = list(_re.finditer(r"\\boxed\{([^}]+)\}", s or ""))
         return m[-1].group(1) if m else ""
 
     def _load_hendrycks_problem(seed: int, subject: str | None = None) -> tuple[str, str]:
         subj = subject or os.getenv("HENDRYCKS_MATH_CONFIG", "default")
-        ds = _hf_split(
-            subj, os.getenv("HENDRYCKS_MATH_SPLIT", "test"), os.getenv("HENDRYCKS_MATH_SLICE")
-        )
+        ds = _hf_split(subj, os.getenv("HENDRYCKS_MATH_SPLIT", "test"), os.getenv("HENDRYCKS_MATH_SLICE"))
         n = len(ds) if hasattr(ds, "__len__") else 0
         if n == 0 and subject not in {"", "default"}:
-            ds = _hf_split(
-                "default",
-                os.getenv("HENDRYCKS_MATH_SPLIT", "test"),
-                os.getenv("HENDRYCKS_MATH_SLICE"),
-            )
+            ds = _hf_split("default", os.getenv("HENDRYCKS_MATH_SPLIT", "test"), os.getenv("HENDRYCKS_MATH_SLICE"))
             n = len(ds) if hasattr(ds, "__len__") else 0
         if n == 0:
             raise RuntimeError("Hendrycks MATH dataset loaded empty")
@@ -237,11 +225,7 @@
 
         def _resolve_env_keys() -> set[str]:
             keys: set[str] = set()
-            for alias in (
-                "ENVIRONMENT_API_KEY",
-                "dev_environment_api_key",
-                "DEV_ENVIRONMENT_API_KEY",
-            ):
+            for alias in ("ENVIRONMENT_API_KEY", "dev_environment_api_key", "DEV_ENVIRONMENT_API_KEY"):
                 value = os.environ.get(alias)
                 if value:
                     os.environ.setdefault("ENVIRONMENT_API_KEY", value)
@@ -266,12 +250,8 @@
                 candidates.append(primary.strip())
             secondary = x_api_keys or headers.get("x-api-keys")
             if secondary:
-                candidates.extend(
-                    [value.strip() for value in secondary.split(",") if value.strip()]
-                )
-            auth_header = (
-                authorization or headers.get("authorization") or headers.get("Authorization")
-            )
+                candidates.extend([value.strip() for value in secondary.split(",") if value.strip()])
+            auth_header = authorization or headers.get("authorization") or headers.get("Authorization")
             if auth_header and auth_header.lower().startswith("bearer "):
                 token = auth_header.split(" ", 1)[1].strip()
                 if token:
@@ -294,10 +274,7 @@
         async def info():
             return {
                 "service": {"base_url": os.getenv("SERVICE_BASE_URL", "")},
-                "inference": {
-                    "base_url": "",
-                    "endpoints": {"chat_completions": "/v1/chat/completions"},
-                },
+                "inference": {"base_url": "", "endpoints": {"chat_completions": "/v1/chat/completions"}},
             }
 
         @app.get("/health")
@@ -305,10 +282,7 @@
             env_keys = _resolve_env_keys()
             env_key = next(iter(env_keys), None)
             if not env_key:
-                return JSONResponse(
-                    status_code=503,
-                    content={"status": "unhealthy", "detail": "Missing ENVIRONMENT_API_KEY"},
-                )
+                return JSONResponse(status_code=503, content={"status": "unhealthy", "detail": "Missing ENVIRONMENT_API_KEY"})
             # Authorize using all header variants; avoid typed Header params to prevent 422s
             authorized = is_api_key_header_authorized(request)
             if not authorized:
@@ -328,10 +302,7 @@
             env_keys = _resolve_env_keys()
             env_key = next(iter(env_keys), None)
             if not env_key:
-                return JSONResponse(
-                    status_code=503,
-                    content={"status": "unhealthy", "detail": "Missing ENVIRONMENT_API_KEY"},
-                )
+                return JSONResponse(status_code=503, content={"status": "unhealthy", "detail": "Missing ENVIRONMENT_API_KEY"})
             authorized = is_api_key_header_authorized(request)
             if not authorized:
                 prefix = _log_env_key_prefix("health/rollout", env_key)
@@ -350,22 +321,17 @@
         async def task_info(seed: int = 0, subject: str = "default"):
             """Return Hendrycks MATH problem/answer and tool schema for a seed."""
             q, a = _load_hendrycks_problem(int(seed), subject=subject)
-            tools = [
-                {
-                    "name": "submit_answer",
-                    "description": "Provide the final numerical or algebraic answer for the current math problem.",
-                    "parameters": {
-                        "type": "object",
-                        "properties": {
-                            "answer": {
-                                "type": "string",
-                                "description": "The proposed final answer",
-                            },
-                        },
-                        "required": ["answer"],
+            tools = [{
+                "name": "submit_answer",
+                "description": "Provide the final numerical or algebraic answer for the current math problem.",
+                "parameters": {
+                    "type": "object",
+                    "properties": {
+                        "answer": {"type": "string", "description": "The proposed final answer"},
                     },
-                }
-            ]
+                    "required": ["answer"],
+                },
+            }]
             return {
                 "seed": int(seed),
                 "subject": subject,
@@ -397,9 +363,7 @@
             print("[422] validation", snapshot, flush=True)
         except Exception:
             pass
-        return JSONResponse(
-            status_code=422, content={"status": "invalid", "detail": exc.errors()[:5]}
-        )
+        return JSONResponse(status_code=422, content={"status": "invalid", "detail": exc.errors()[:5]})
 
     @api.get("/")
     async def root_probe():
@@ -417,12 +381,7 @@
     if not env_key:
         raise RuntimeError("ENVIRONMENT_API_KEY missing in task app environment")
 
-    OPENAI_REMOVE_FIELDS = (
-        "stop_after_tool_calls",
-        "thinking_mode",
-        "thinking_budget",
-        "reasoning",
-    )
+    OPENAI_REMOVE_FIELDS = ("stop_after_tool_calls", "thinking_mode", "thinking_budget", "reasoning")
     OPENAI_REMOVE_SAMPLING_FIELDS = ("temperature", "top_p")
     TOOL_CHOICE_FORCE = {"type": "function", "function": {"name": "submit_answer"}}
 
@@ -445,18 +404,12 @@
     def proxy_chat_completions(request: dict[str, object] = Body(...)):
         key = os.environ.get("OPENAI_API_KEY")
         if not key:
-            raise HTTPException(
-                status_code=status.HTTP_503_SERVICE_UNAVAILABLE, detail="OPENAI_API_KEY missing"
-            )
+            raise HTTPException(status_code=status.HTTP_503_SERVICE_UNAVAILABLE, detail="OPENAI_API_KEY missing")
         model = request.get("model") if isinstance(request, dict) else None
-        payload = _prepare_openai_payload(
-            model if isinstance(model, str) else None, request if isinstance(request, dict) else {}
-        )
+        payload = _prepare_openai_payload(model if isinstance(model, str) else None, request if isinstance(request, dict) else {})
         headers = {"Authorization": f"Bearer {key}"}
         with httpx.Client(timeout=httpx.Timeout(180.0), follow_redirects=True) as client:
-            resp = client.post(
-                "https://api.openai.com/v1/chat/completions", json=payload, headers=headers
-            )
+            resp = client.post("https://api.openai.com/v1/chat/completions", json=payload, headers=headers)
             try:
                 data = resp.json()
             except Exception:
@@ -489,25 +442,15 @@
         env_cfg = (env or {}).get("config") or {}
         # Prefer env.seed; fall back to env.config.seed -> default 0
         try:
-            seed_val = (
-                int((env or {}).get("seed"))
-                if isinstance(env, dict) and (env or {}).get("seed") is not None
-                else 0
-            )
+            seed_val = int((env or {}).get("seed")) if isinstance(env, dict) and (env or {}).get("seed") is not None else 0
         except Exception:
             seed_val = 0
         if seed_val == 0:
             try:
-                seed_val = (
-                    int(env_cfg.get("seed"))
-                    if isinstance(env_cfg, dict) and env_cfg.get("seed") is not None
-                    else 0
-                )
+                seed_val = int(env_cfg.get("seed")) if isinstance(env_cfg, dict) and env_cfg.get("seed") is not None else 0
             except Exception:
                 seed_val = 0
-        subject = (env_cfg.get("subject") if isinstance(env_cfg, dict) else None) or os.getenv(
-            "HENDRYCKS_MATH_CONFIG", "default"
-        )
+        subject = (env_cfg.get("subject") if isinstance(env_cfg, dict) else None) or os.getenv("HENDRYCKS_MATH_CONFIG", "default")
         # Load real Hendrycks problem text/solution (download if necessary). Crash on failure.
         qh, ah = _load_hendrycks_problem(seed_val, subject=subject)
         question = qh
@@ -525,10 +468,7 @@
                     sanitized.pop("max_tokens", None)
                 for field in ("temperature", "top_p"):
                     sanitized.pop(field, None)
-                sanitized["tool_choice"] = {
-                    "type": "function",
-                    "function": {"name": "submit_answer"},
-                }
+                sanitized["tool_choice"] = {"type": "function", "function": {"name": "submit_answer"}}
                 sanitized["parallel_tool_calls"] = False
             return sanitized
 
@@ -569,21 +509,19 @@
         payload = {
             "model": model,
             "messages": [{"role": "user", "content": user_prompt}],
-            "tools": [
-                {
-                    "type": "function",
-                    "function": {
-                        "name": "submit_answer",
-                        "parameters": {
-                            "type": "object",
-                            "properties": {
-                                "answer": {"type": "string"},
-                            },
-                            "required": ["answer"],
+            "tools": [{
+                "type": "function",
+                "function": {
+                    "name": "submit_answer",
+                    "parameters": {
+                        "type": "object",
+                        "properties": {
+                            "answer": {"type": "string"},
                         },
+                        "required": ["answer"],
                     },
-                }
-            ],
+                },
+            }],
             "max_tokens": 256,
             "temperature": 0.2,
         }
@@ -591,7 +529,7 @@
 
         try:
             tool_names = []
-            for t in payload.get("tools") or []:
+            for t in (payload.get("tools") or []):
                 if isinstance(t, dict):
                     fn = (t.get("function") or {}) if isinstance(t.get("function"), dict) else {}
                     name = fn.get("name")
@@ -609,9 +547,7 @@
             if sk:
                 headers["Authorization"] = f"Bearer {sk}"
         with httpx.Client(timeout=httpx.Timeout(180.0), follow_redirects=True) as client:
-            resp = client.post(
-                f"{inference_url}/v1/chat/completions", json=to_send, headers=headers
-            )
+            resp = client.post(f"{inference_url}/v1/chat/completions", json=to_send, headers=headers)
             try:
                 data = resp.json()
             except Exception:
@@ -644,21 +580,14 @@
 
         tool_answer = _parse_tool_answer(data)
         history.append({"answer": tool_answer})
-        steps.append(
-            {
-                "obs": {},
-                "tool_calls": [
-                    {
-                        "tool_name": "submit_answer",
-                        "arguments": _json.dumps({"answer": tool_answer}),
-                    }
-                ],
-                "reward": None,
-                "done": False,
-                "truncated": False,
-                "info": None,
-            }
-        )
+        steps.append({
+            "obs": {},
+            "tool_calls": [{"tool_name": "submit_answer", "arguments": _json.dumps({"answer": tool_answer})}],
+            "reward": None,
+            "done": False,
+            "truncated": False,
+            "info": None,
+        })
 
         # Evaluate answer correctness using tool output (or fall back to assistant text)
         reward_val = 0.0
@@ -678,13 +607,7 @@
 
         # Immediate, concise rollout logging mirroring RL format
         try:
-<<<<<<< HEAD
-            preview = tool_answer[:120] + (
-                "…" if isinstance(tool_answer, str) and len(tool_answer) > 120 else ""
-            )
-=======
             preview = tool_answer[:120] + ("…" if isinstance(tool_answer, str) and len(tool_answer) > 120 else "")
->>>>>>> 295ad12c
             components = {
                 "env": float(reward_val),
                 "rubric_event": 1.0 if bool(tool_answer.strip()) else 0.0,
@@ -709,28 +632,24 @@
             pass
 
         total_reward += float(reward_val)
-        steps.append(
-            {
-                "obs": {},
-                "tool_calls": [],
-                "reward": reward_val,
-                "done": True,
-                "truncated": False,
-                "info": None,
-            }
-        )
+        steps.append({
+            "obs": {},
+            "tool_calls": [],
+            "reward": reward_val,
+            "done": True,
+            "truncated": False,
+            "info": None,
+        })
 
         return {
             "run_id": run_id,
-            "trajectories": [
-                {
-                    "env_id": env_name,
-                    "policy_id": (policy or {}).get("policy_name") or "math-react",
-                    "steps": steps,
-                    "final": {"observation": {}},
-                    "length": len(steps),
-                }
-            ],
+            "trajectories": [{
+                "env_id": env_name,
+                "policy_id": (policy or {}).get("policy_name") or "math-react",
+                "steps": steps,
+                "final": {"observation": {}},
+                "length": len(steps),
+            }],
             "branches": {},
             "metrics": {
                 "episode_returns": [total_reward],
