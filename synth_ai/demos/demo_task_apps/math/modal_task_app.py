from __future__ import annotations

"""Modal task app for Hendrycks MATH single-step RL environment."""

import os
from pathlib import Path

from modal import App, Image, Secret, asgi_app
from functools import lru_cache

# Self-contained: no external problem bank installer required


_HERE = Path(__file__).resolve()
_ROOT = _HERE.parent
_SYNTH_HOSTED = None
try:
    probe = _HERE
    for _ in range(8):
        candidate = (probe / "backend/app/routes/clustered_training/dev/synth_envs_hosted").resolve()
        if candidate.exists():
            _SYNTH_HOSTED = candidate
            break
        if probe.parent == probe:
            break
        probe = probe.parent
except Exception:
    _SYNTH_HOSTED = None

image = Image.debian_slim(python_version="3.11").pip_install(
    "fastapi>=0.110.0",
    "uvicorn>=0.23.0",
    "pydantic>=2.6.0",
    "httpx>=0.24.0",
    "numpy>=1.24.0",
    "aiohttp>=3.8.0",
    "datasets>=2.16.0",
    "synth-ai",
)
if _SYNTH_HOSTED is not None:
    image = image.add_local_dir(str(_SYNTH_HOSTED), "/app/synth_envs_hosted")

# No extra local dirs required; app is self-contained

app = App("hendrycks-math-task-app")
<<<<<<< HEAD
_SECRET_NAME = "synth-math-demo-secret"
=======
_SECRET_NAME = next(
    (value for value in (
        os.getenv("MATH_TASK_APP_SECRET"),
        os.getenv("TASK_APP_SECRET_NAME"),
    ) if value),
    None,
)
assert _SECRET_NAME, "Set MATH_TASK_APP_SECRET or TASK_APP_SECRET_NAME before deploying the math task app"
>>>>>>> 14eb63e7


@app.function(
    image=image,
    timeout=600,
    memory=16384,
    cpu=4,
    min_containers=1,
    secrets=[Secret.from_name(_SECRET_NAME)],
)
@asgi_app()
def fastapi_app():
    import httpx
    from fastapi import Body, HTTPException, status
    from fastapi import FastAPI, Request, Header
    from fastapi.middleware.cors import CORSMiddleware
    from fastapi.responses import JSONResponse

    # Inline, self-contained FastAPI app (math-only)
    @lru_cache(maxsize=1)
    def _hf_split(subject: str, split: str, slice_spec: str | None = None):
        from datasets import load_dataset  # type: ignore
        s = split
        if slice_spec:
            s = f"{s}{slice_spec}"
        return load_dataset("nlile/hendrycks-MATH-benchmark", subject, split=s)

    def _normalize_answer_text(s: str) -> str:
        import re as _re
        return _re.sub(r"[^0-9A-Za-z.+\-/*=]", "", (s or "").strip()).lower()

    def _extract_boxed(s: str) -> str:
        import re as _re
        m = list(_re.finditer(r"\\boxed\{([^}]+)\}", s or ""))
        return m[-1].group(1) if m else ""

    def _load_hendrycks_problem(seed: int, subject: str | None = None) -> tuple[str, str]:
        subj = subject or os.getenv("HENDRYCKS_MATH_CONFIG", "default")
        ds = _hf_split(subj, os.getenv("HENDRYCKS_MATH_SPLIT", "test"), os.getenv("HENDRYCKS_MATH_SLICE"))
        n = len(ds) if hasattr(ds, "__len__") else 0
        if n == 0:
            raise RuntimeError("Hendrycks MATH dataset loaded empty")
        idx = abs(int(seed)) % n
        ex = ds[int(idx)]
        q = ex.get("problem") or ex.get("question") or ex.get("prompt")
        a = ex.get("solution") or ex.get("answer") or ""
        if not q:
            raise RuntimeError("Hendrycks item missing problem text")
        return str(q), str(a)

    def create_app() -> FastAPI:
        app = FastAPI(title="Hendrycks Math Task App", version="0.1.0")
        app.add_middleware(
            CORSMiddleware,
            allow_origins=["*"],
            allow_credentials=True,
            allow_methods=["*"],
            allow_headers=["*"],
        )

        @app.get("/info")
        async def info():
            return {
                "service": {"base_url": os.getenv("SERVICE_BASE_URL", "")},
                "inference": {"base_url": "", "endpoints": {"chat_completions": "/v1/chat/completions"}},
            }

        @app.get("/health")
        async def health(x_api_key: str | None = Header(default=None, alias="X-API-Key")):
            env_key = os.environ.get("ENVIRONMENT_API_KEY")
            if not env_key:
                return JSONResponse(status_code=503, content={"status": "unhealthy", "detail": "Missing ENVIRONMENT_API_KEY"})
            if x_api_key is not None and x_api_key != env_key:
                return JSONResponse(status_code=401, content={"status": "unauthorized", "detail": "Invalid API key"})
            return {"status": "healthy"}

        # Optional rollout-specific health for CLI compatibility
        @app.get("/health/rollout")
        async def health_rollout(x_api_key: str | None = Header(default=None, alias="X-API-Key")):
            env_key = os.environ.get("ENVIRONMENT_API_KEY")
            if not env_key:
                return JSONResponse(status_code=503, content={"status": "unhealthy", "detail": "Missing ENVIRONMENT_API_KEY"})
            if not x_api_key or x_api_key != env_key:
                return JSONResponse(status_code=401, content={"status": "unauthorized", "detail": "Invalid or missing API key"})
            return {"ok": True}

        # _load_hendrycks_problem is defined at fastapi_app scope

        @app.get("/task_info")
        async def task_info(seed: int = 0, subject: str = "algebra"):
            """Return Hendrycks MATH problem/answer and tool schema for a seed."""
            q, a = _load_hendrycks_problem(int(seed), subject=subject)
            tools = [{
                "name": "interact",
                "description": "Submit one or more actions to the math environment.",
                "parameters": {
                    "type": "object",
                    "properties": {"actions": {"type": "array", "items": {"type": "string"}}},
                    "required": ["actions"],
                },
            }]
            return {
                "seed": int(seed),
                "subject": subject,
                "system": "",
                "user": q,
                "tools": tools,
                "policy": {"name": "math-react"},
                "answer": a,
            }

        return app

    api = create_app()

    @api.get("/")
    async def root_probe():
        return {"status": "ok", "service": "math"}

    @api.head("/")
    async def head_probe():
        return {"status": "ok"}

    env_key = (
        os.environ.get("ENVIRONMENT_API_KEY")
        or os.environ.get("DEV_ENVIRONMENT_API_KEY")
        or os.environ.get("dev_environment_api_key")
    )
    if not env_key:
        raise RuntimeError("ENVIRONMENT_API_KEY missing in task app environment")

    OPENAI_REMOVE_FIELDS = ("stop_after_tool_calls", "thinking_mode", "thinking_budget", "reasoning")
    OPENAI_REMOVE_SAMPLING_FIELDS = ("temperature", "top_p")
    TOOL_CHOICE_FORCE = {"type": "function", "function": {"name": "interact_many"}}

    def _prepare_openai_payload(model: str | None, payload: dict[str, object]) -> dict[str, object]:
        sanitized = dict(payload)
        for key in OPENAI_REMOVE_FIELDS:
            sanitized.pop(key, None)
        if model and "gpt-5" in model:
            if "max_tokens" in sanitized and "max_completion_tokens" not in sanitized:
                sanitized["max_completion_tokens"] = sanitized.pop("max_tokens")
            else:
                sanitized.pop("max_tokens", None)
            for field in OPENAI_REMOVE_SAMPLING_FIELDS:
                sanitized.pop(field, None)
            sanitized["tool_choice"] = TOOL_CHOICE_FORCE
            sanitized["parallel_tool_calls"] = False
        return sanitized

    @api.post("/proxy/v1/chat/completions")
    def proxy_chat_completions(request: dict[str, object] = Body(...)):
        key = os.environ.get("OPENAI_API_KEY")
        if not key:
            raise HTTPException(status_code=status.HTTP_503_SERVICE_UNAVAILABLE, detail="OPENAI_API_KEY missing")
        model = request.get("model") if isinstance(request, dict) else None
        payload = _prepare_openai_payload(model if isinstance(model, str) else None, request if isinstance(request, dict) else {})
        headers = {"Authorization": f"Bearer {key}"}
        with httpx.Client(timeout=httpx.Timeout(180.0), follow_redirects=True) as client:
            resp = client.post("https://api.openai.com/v1/chat/completions", json=payload, headers=headers)
            try:
                data = resp.json()
            except Exception:
                data = {"error": "invalid_json", "raw": resp.text[:400]}
            if resp.status_code >= 400:
                from fastapi.responses import JSONResponse

                return JSONResponse(status_code=resp.status_code, content=data)
            return data

    # Minimal math rollout endpoint: alternates agent/env; calls inference_url chat/completions
    @api.post("/rollout")
    def rollout(request: dict[str, object] = Body(...)):
        from typing import Any
        import json as _json

        run_id = str(request.get("run_id"))
        data = request if isinstance(request, dict) else {}
        env = data.get("env") if isinstance(data, dict) else {}
        policy = data.get("policy") if isinstance(data, dict) else {}
        ops = data.get("ops") if isinstance(data, dict) else []
        if not isinstance(ops, list):
            ops = []
        env_name = (env or {}).get("env_name") or "math"
        policy_cfg = (policy or {}).get("config") or {}
        model = policy_cfg.get("model")
        inference_url = (policy_cfg.get("inference_url") or "").rstrip("/")

        # ALWAYS derive question/answer from Hendrycks dataset using seed/subject
        env_cfg = (env or {}).get("config") or {}
        # Prefer env.seed; fall back to env.config.seed -> default 0
        try:
            seed_val = int((env or {}).get("seed")) if isinstance(env, dict) and (env or {}).get("seed") is not None else 0
        except Exception:
            seed_val = 0
        if seed_val == 0:
            try:
                seed_val = int(env_cfg.get("seed")) if isinstance(env_cfg, dict) and env_cfg.get("seed") is not None else 0
            except Exception:
                seed_val = 0
        subject = (env_cfg.get("subject") if isinstance(env_cfg, dict) else None) or os.getenv("HENDRYCKS_MATH_CONFIG", "default")
        # Load real Hendrycks problem text/solution (download if necessary). Crash on failure.
        qh, ah = _load_hendrycks_problem(seed_val, subject=subject)
        question = qh
        expected_answer = ah

        def _prepare_payload(m: str | None, payload: dict[str, Any]) -> dict[str, Any]:
            # Remove vendor-specific fields and force tool choice for math interaction
            sanitized = dict(payload)
            for k in ("stop_after_tool_calls", "thinking_mode", "thinking_budget", "reasoning"):
                sanitized.pop(k, None)
            if m and "gpt-5" in m:
                if "max_tokens" in sanitized and "max_completion_tokens" not in sanitized:
                    sanitized["max_completion_tokens"] = sanitized.pop("max_tokens")
                else:
                    sanitized.pop("max_tokens", None)
                for field in ("temperature", "top_p"):
                    sanitized.pop(field, None)
                sanitized["tool_choice"] = {"type": "function", "function": {"name": "interact"}}
                sanitized["parallel_tool_calls"] = False
            return sanitized

        def _parse_tool_actions(resp: dict[str, Any]) -> list[str]:
            try:
                choices = resp.get("choices")
                if isinstance(choices, list) and choices:
                    msg = choices[0].get("message", {}) if isinstance(choices[0], dict) else {}
                    tcs = msg.get("tool_calls")
                    if isinstance(tcs, list) and tcs:
                        fn = tcs[0].get("function", {}) if isinstance(tcs[0], dict) else {}
                        args = fn.get("arguments")
                        obj = {}
                        if isinstance(args, str):
                            try:
                                obj = _json.loads(args)
                            except Exception:
                                obj = {}
                        elif isinstance(args, dict):
                            obj = args
                        acts = obj.get("actions")
                        if isinstance(acts, list):
                            return [str(a) for a in acts][:5]
            except Exception:
                pass
            return []

        # Build minimal context and execute ops
        history: list[dict[str, Any]] = []
        steps: list[dict[str, Any]] = []
        total_reward = 0.0
        last_llm_text: str | None = None
        last_actions: list[str] = []
        for op in ops or []:
            if op == "agent":
                user_prompt = (
                    str(question)
                    if isinstance(question, (str, int, float)) and str(question).strip()
                    else "Solve the problem. Provide answer steps succinctly."
                )
                payload = {
                    "model": model,
                    "messages": [{"role": "user", "content": user_prompt}],
                    "tools": [{
                        "type": "function",
                        "function": {"name": "interact", "parameters": {"type": "object", "properties": {"actions": {"type": "array", "items": {"type": "string"}}}, "required": ["actions"]}},
                    }],
                    "max_tokens": 256,
                    "temperature": 0.2,
                }
                to_send = _prepare_payload(model if isinstance(model, str) else None, payload)
                # Print prompts and tools exposed to the model
                try:
                    tool_names = []
                    for t in (payload.get("tools") or []):
                        if isinstance(t, dict):
                            fn = (t.get("function") or {}) if isinstance(t.get("function"), dict) else {}
                            name = fn.get("name")
                            if isinstance(name, str):
                                tool_names.append(name)
                    print(f"[math] system: <none>", flush=True)
                    print(f"[math] user: {user_prompt}", flush=True)
                    print(f"[math] tools: {tool_names}", flush=True)
                except Exception:
                    pass
                headers = {}
                if "/proxy" in inference_url:
                    sk = os.environ.get("SYNTH_API_KEY")
                    if sk:
                        headers["Authorization"] = f"Bearer {sk}"
                with httpx.Client(timeout=httpx.Timeout(180.0), follow_redirects=True) as client:
                    resp = client.post(f"{inference_url}/v1/chat/completions", json=to_send, headers=headers)
                    try:
                        data = resp.json()
                    except Exception:
                        data = {"error": "invalid_json", "raw": resp.text[:400]}

                # Extract assistant text for visibility/correctness
                llm_text = None
                try:
                    _choices = data.get("choices") if isinstance(data, dict) else None
                    if isinstance(_choices, list) and _choices:
                        _msg = _choices[0].get("message", {}) if isinstance(_choices[0], dict) else {}
                        if isinstance(_msg, dict):
                            _content = _msg.get("content")
                            if isinstance(_content, str) and _content.strip():
                                llm_text = _content
                except Exception:
                    llm_text = None

                # Print question, model output, and correctness if we have an expected answer
                try:
                    if question is not None:
                        print(f"[math] question: {question}", flush=True)
                    if llm_text is not None:
                        print(f"[math] llm: {llm_text}", flush=True)
                    if expected_answer is not None and llm_text is not None:
                        exp = str(expected_answer).strip()
                        got = llm_text.strip()
                        is_correct = exp and (exp in got)
                        print(f"[math] correct: {bool(is_correct)} (expected fragment: {exp})", flush=True)
                except Exception:
                    pass
                last_llm_text = llm_text
                acts = _parse_tool_actions(data) or []
                last_actions = acts if isinstance(acts, list) else []
                steps.append({"obs": {}, "tool_calls": [{"tool_name": "interact", "arguments": _json.dumps({"actions": acts})}], "reward": None, "done": False, "truncated": False, "info": None})
                history.append({"actions": acts})
            elif op == "env":
                # Compute a simple correctness-based reward if expected answer available
                reward_val = 0.0
                try:
                    if expected_answer is not None:
                        # Prefer explicit tool-call answer from last_actions
                        candidate = ""
                        if isinstance(last_actions, list) and last_actions:
                            # Take the last non-empty action as the final answer
                            for s in reversed(last_actions):
                                if isinstance(s, str) and s.strip():
                                    candidate = s.strip()
                                    break
                        # Fallback to parse from llm_text if tool actions absent
                        if not candidate and last_llm_text is not None:
                            candidate = _extract_boxed(last_llm_text) or last_llm_text
                        exp_raw = _extract_boxed(str(expected_answer)) or str(expected_answer)
                        got_raw = candidate
                        exp_n = _normalize_answer_text(exp_raw)
                        got_n = _normalize_answer_text(got_raw)
                        if exp_n and exp_n in got_n:
                            reward_val = 1.0
                except Exception:
                    reward_val = 0.0
                steps.append({"obs": {}, "tool_calls": [], "reward": reward_val, "done": False, "truncated": False, "info": None})
                total_reward += float(reward_val)
            else:
                continue

        # Compose response similar to SDK contract (simplified)
        return {
            "run_id": run_id,
            "trajectories": [{"env_id": env_name, "policy_id": (policy or {}).get("policy_name") or "math-react", "steps": steps, "final": {"observation": {}}, "length": len(steps)}],
            "branches": {},
            "metrics": {"episode_returns": [total_reward], "mean_return": float(total_reward), "num_steps": len(steps), "num_episodes": 1},
            "aborted": False,
            "ops_executed": len(steps),
        }

    return api<|MERGE_RESOLUTION|>--- conflicted
+++ resolved
@@ -43,18 +43,7 @@
 # No extra local dirs required; app is self-contained
 
 app = App("hendrycks-math-task-app")
-<<<<<<< HEAD
 _SECRET_NAME = "synth-math-demo-secret"
-=======
-_SECRET_NAME = next(
-    (value for value in (
-        os.getenv("MATH_TASK_APP_SECRET"),
-        os.getenv("TASK_APP_SECRET_NAME"),
-    ) if value),
-    None,
-)
-assert _SECRET_NAME, "Set MATH_TASK_APP_SECRET or TASK_APP_SECRET_NAME before deploying the math task app"
->>>>>>> 14eb63e7
 
 
 @app.function(
