--- conflicted
+++ resolved
@@ -56,11 +56,7 @@
 
 def _iter_candidate_paths() -> Iterable[Path]:
     seen: set[Path] = set()
-<<<<<<< HEAD
-
-=======
     
->>>>>>> 295ad12c
     # Prioritize current working directory first
     try:
         cwd = Path.cwd().resolve()
@@ -176,9 +172,7 @@
     return candidates
 
 
-def prompt_for_config(
-    candidates: list[ConfigCandidate], *, requested_type: str | None
-) -> ConfigCandidate:
+def prompt_for_config(candidates: list[ConfigCandidate], *, requested_type: str | None) -> ConfigCandidate:
     if not candidates:
         raise click.ClickException("No training configs found. Pass --config explicitly.")
 
