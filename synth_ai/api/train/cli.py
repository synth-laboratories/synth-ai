--- conflicted
+++ resolved
@@ -423,7 +423,6 @@
 ) -> None:
     
     """Interactive launcher for RL / SFT / Prompt Learning jobs."""
-<<<<<<< HEAD
     import traceback
     
     # Wrap entire function in try-except to catch ALL exceptions
@@ -443,231 +442,76 @@
             traceback.print_exc(file=sys.stderr)
             raise
 
-        try:
-            candidates = discover_configs(
-                list(config_paths), requested_type=train_type if train_type != "auto" else None
-            )
-            click.echo(f"[TRAIN_CMD] Found {len(candidates)} config candidates", err=True)
-        except Exception as e:
-            click.echo(f"[TRAIN_CMD] ERROR discovering configs: {e}", err=True)
-            traceback.print_exc(file=sys.stderr)
-            raise
-        try:
-            click.echo(f"[TRAIN_CMD] Prompting for config selection (allow_autoselect={bool(config_paths)})", err=True)
-            selection = prompt_for_config(
-                candidates,
-                requested_type=train_type if train_type != "auto" else None,
-                allow_autoselect=bool(config_paths),
-            )
-            click.echo(f"[TRAIN_CMD] Selected config: {selection.path}", err=True)
-        except Exception as e:
-            click.echo(f"[TRAIN_CMD] ERROR in prompt_for_config: {e}", err=True)
-            traceback.print_exc(file=sys.stderr)
-            raise
-
-        effective_type = train_type if train_type != "auto" else selection.train_type
-        click.echo(f"[TRAIN_CMD] Effective type: {effective_type}", err=True)
-        
-        if effective_type not in {"rl", "sft", "prompt_learning"}:
-            raise click.UsageError(
-                format_error_message(
-                    summary="Training type required",
-                    context="Determining which trainer to invoke",
-                    problem="Config metadata did not specify rl / sft / prompt_learning and no --type flag was provided",
-                    impact="CLI cannot select the correct builder without a type",
-                    solutions=[
-                        ("Pass --type rl|sft|prompt_learning", "Explicitly tell the CLI which workflow to run"),
-                        ("Add algorithm.type metadata to the config", "Include algorithm.type or prompt_learning markers in the TOML"),
-                        ("Use separate config files per training mode", "Keeps intent unambiguous for automation"),
-                    ],
+        if not cfg_path:
+            available_cfgs = find_train_cfgs_in_cwd()
+            if len(available_cfgs) == 1:
+                train_type, cfg_path_str, _ = available_cfgs[0]
+                cfg_path = Path(cfg_path_str)
+                print(f"Automatically selected {train_type} training config at", cfg_path)
+            else:
+                if len(available_cfgs) == 0:
+                    print("No training config found in cwd.")
+                    print("Validate your training config: synth-ai train-cfg check [CFG_PATH]")
+                else:
+                    print("Multiple training configs found. Please specify which one to use:")
+                    print_paths_formatted(available_cfgs)
+                print("Usage: synth-ai train --config [CFG_PATH]")
+                return None
+
+        train_type = validate_train_cfg(cfg_path)
+
+        synth_api_key, _ = get_synth_and_env_keys(env_file)
+        backend_base = ensure_api_base(BACKEND_URL_BASE)
+        click.echo(f"Backend base: {backend_base} (key {mask_str(synth_api_key)})")
+
+        match train_type:
+            case "prompt":
+                handle_prompt_learning(
+                    cfg_path=cfg_path,
+                    backend_base=backend_base,
+                    synth_key=synth_api_key,
+                    task_url_override=task_url,
+                    allow_experimental=allow_experimental,
+                    dry_run=dry_run,
+                    poll=poll,
+                    poll_timeout=poll_timeout,
+                    poll_interval=poll_interval,
+                    stream_format=stream_format,
                 )
-            )
-
-        cfg_path = selection.path
-        click.echo(f"Using config: {cfg_path} ({effective_type})")
-
-        required_keys: list[KeySpec] = []
-        if effective_type == "rl" or effective_type == "prompt_learning":
-            required_keys.append(KeySpec("SYNTH_API_KEY", "Synth API key for backend"))
-            required_keys.append(
-                KeySpec(
-                    "ENVIRONMENT_API_KEY",
-                    "Environment API key for task app",
-                    allow_modal_secret=True,
-                    modal_secret_pattern="env",
+            case "rl":
+                handle_rl(
+                    cfg_path=cfg_path,
+                    backend_base=backend_base,
+                    synth_key=synth_api_key,
+                    task_url_override=task_url,
+                    model_override=model,
+                    idempotency=idempotency,
+                    allow_experimental=allow_experimental,
+                    dry_run=dry_run,
+                    poll=poll,
+                    poll_timeout=poll_timeout,
+                    poll_interval=poll_interval,
+                    stream_format=stream_format,
                 )
-            )
-            required_keys.append(
-                KeySpec(
-                    "TASK_APP_URL",
-                    "Task app base URL",
-                    secret=False,
-                    allow_modal_app=True,
-                    optional=bool(task_url),
+            case "sft":
+                dataset_override_path = Path(dataset_path).expanduser().resolve() if dataset_path else None
+                handle_sft(
+                    cfg_path=cfg_path,
+                    backend_base=backend_base,
+                    synth_key=synth_api_key,
+                    dataset_override=dataset_override_path,
+                    allow_experimental=allow_experimental,
+                    dry_run=dry_run,
+                    poll=poll,
+                    poll_timeout=poll_timeout,
+                    poll_interval=poll_interval,
+                    stream_format=stream_format,
+                    examples_limit=examples_limit,
                 )
-            )
-        else:  # sft
-            required_keys.append(KeySpec("SYNTH_API_KEY", "Synth API key for backend"))
-
-        # Parse env_file_path from TOML config if present
-        toml_env_file_path = parse_env_file_path_from_config(cfg_path)
-        
-        env_path, env_values = resolve_env(
-            config_path=cfg_path,
-            explicit_env_paths=env_files,
-            required_keys=required_keys,
-            toml_env_file_path=toml_env_file_path,
-        )
-        
-        click.echo(f"Using env file: {env_path}")
-
-        synth_key = get_required_value(
-            "synth_api_key",
-            env_value=env_values.get("SYNTH_API_KEY") or os.environ.get("SYNTH_API_KEY"),
-        )
-        os.environ["SYNTH_API_KEY"] = synth_key
-
-        backend_base = ensure_api_base(backend)
-        click.echo(f"Backend base: {backend_base} (key {mask_value(synth_key)})")
-
-        if effective_type == "rl":
-            handle_rl(
-                cfg_path=cfg_path,
-                backend_base=backend_base,
-                synth_key=synth_key,
-                task_url_override=task_url,
-                model_override=model,
-                idempotency=idempotency,
-                allow_experimental=allow_experimental,
-                dry_run=dry_run,
-                poll=poll,
-                poll_timeout=poll_timeout,
-                poll_interval=poll_interval,
-                stream_format=stream_format,
-            )
-        elif effective_type == "prompt_learning":
-            # Parse display config from TOML
-            display_config = parse_display_config(cfg_path)
-            
-            # Merge CLI flags (override TOML)
-            effective_local_backend = local_backend if local_backend is not None else display_config.get("local_backend", False)
-            effective_tui = tui if tui is not None else display_config.get("tui", False)
-            effective_show_curve = show_curve if show_curve is not None else display_config.get("show_curve", True)
-            effective_verbose_summary = verbose_summary if verbose_summary is not None else display_config.get("verbose_summary", True)
-            
-            # For local backend, ensure URL includes /api
-            local_backend_url = "http://localhost:8000"
-            if effective_local_backend:
-                local_backend_url = ensure_api_base(local_backend_url)
-            
-            handle_prompt_learning(
-                cfg_path=cfg_path,
-                backend_base=local_backend_url if effective_local_backend else backend_base,
-                synth_key=synth_key,
-                task_url_override=task_url,
-                allow_experimental=allow_experimental,
-                dry_run=dry_run,
-                poll=poll,
-                poll_timeout=poll_timeout,
-                poll_interval=poll_interval,
-                stream_format=stream_format,
-                display_config=display_config,
-                tui=effective_tui,
-                show_curve=effective_show_curve,
-                verbose_summary=effective_verbose_summary,
-            )
-        else:
-            dataset_override_path = Path(dataset_path).expanduser().resolve() if dataset_path else None
-            handle_sft(
-                cfg_path=cfg_path,
-                backend_base=backend_base,
-                synth_key=synth_key,
-                dataset_override=dataset_override_path,
-                allow_experimental=allow_experimental,
-                dry_run=dry_run,
-                poll=poll,
-                poll_timeout=poll_timeout,
-                poll_interval=poll_interval,
-                stream_format=stream_format,
-                examples_limit=examples_limit,
-            )
     except Exception as e:
-        # Catch ALL exceptions and log them before re-raising
-        sys.stderr.write(f"[TRAIN_CMD] FATAL ERROR: {type(e).__name__}: {e}\n")
-        sys.stderr.flush()
+        click.echo(f"[TRAIN_CMD] FATAL ERROR: {e}", err=True)
         traceback.print_exc(file=sys.stderr)
-        sys.stderr.flush()
         raise
-=======
-    load_env_file()
-
-    if not cfg_path:
-        available_cfgs = find_train_cfgs_in_cwd()
-        if len(available_cfgs) == 1:
-            train_type, cfg_path_str, _ = available_cfgs[0]
-            cfg_path = Path(cfg_path_str)
-            print(f"Automatically selected {train_type} training config at", cfg_path)
-        else:
-            if len(available_cfgs) == 0:
-                print("No training config found in cwd.")
-                print("Validate your training config: synth-ai train-cfg check [CFG_PATH]")
-            else:
-                print("Multiple training configs found. Please specify which one to use:")
-                print_paths_formatted(available_cfgs)
-            print("Usage: synth-ai train --config [CFG_PATH]")
-            return None
-        
-    train_type = validate_train_cfg(cfg_path)
-
-    synth_api_key, _ = get_synth_and_env_keys(env_file)
-    backend_base = ensure_api_base(BACKEND_URL_BASE)
-    click.echo(f"Backend base: {backend_base} (key {mask_str(synth_api_key)})")
-
-    match train_type:
-        case "prompt":
-            handle_prompt_learning(
-                cfg_path=cfg_path,
-                backend_base=backend_base,
-                synth_key=synth_api_key,
-                task_url_override=task_url,
-                allow_experimental=allow_experimental,
-                dry_run=dry_run,
-                poll=poll,
-                poll_timeout=poll_timeout,
-                poll_interval=poll_interval,
-                stream_format=stream_format,
-            )
-        case "rl":
-            handle_rl(
-                cfg_path=cfg_path,
-                backend_base=backend_base,
-                synth_key=synth_api_key,
-                task_url_override=task_url,
-                model_override=model,
-                idempotency=idempotency,
-                allow_experimental=allow_experimental,
-                dry_run=dry_run,
-                poll=poll,
-                poll_timeout=poll_timeout,
-                poll_interval=poll_interval,
-                stream_format=stream_format,
-            )
-        case "sft":
-            dataset_override_path = Path(dataset_path).expanduser().resolve() if dataset_path else None
-            handle_sft(
-                cfg_path=cfg_path,
-                backend_base=backend_base,
-                synth_key=synth_api_key,
-                dataset_override=dataset_override_path,
-                allow_experimental=allow_experimental,
-                dry_run=dry_run,
-                poll=poll,
-                poll_timeout=poll_timeout,
-                poll_interval=poll_interval,
-                stream_format=stream_format,
-                examples_limit=examples_limit,
-            )
->>>>>>> fc6d669e
 
 
 def _wait_for_training_file(
