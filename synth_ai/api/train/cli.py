--- conflicted
+++ resolved
@@ -105,49 +105,19 @@
 
 
 @click.command("train")
-@click.option(
-    "--config",
-    "config_paths",
-    multiple=True,
-    type=click.Path(),
-    help="Path to training TOML (repeatable)",
-)
+@click.option("--config", "config_paths", multiple=True, type=click.Path(), help="Path to training TOML (repeatable)")
 @click.option("--type", "train_type", type=click.Choice(["auto", "rl", "sft"]), default="auto")
-@click.option(
-    "--env-file",
-    "env_files",
-    multiple=True,
-    type=click.Path(),
-    help=".env file(s) to preload (skips selection prompt)",
-)
+@click.option("--env-file", "env_files", multiple=True, type=click.Path(), help=".env file(s) to preload (skips selection prompt)")
 @click.option("--task-url", default=None, help="Override task app base URL (RL only)")
-<<<<<<< HEAD
-@click.option(
-    "--dataset",
-    "dataset_path",
-    type=click.Path(),
-    default=None,
-    help="Override dataset JSONL path (SFT)",
-)
-=======
 @click.option("--dataset", "dataset_path", type=click.Path(), default=None, help="Override dataset JSONL path (SFT)")
->>>>>>> 295ad12c
 @click.option("--backend", default=_default_backend, help="Backend base URL")
 @click.option("--model", default=None, help="Override model identifier")
 @click.option("--idempotency", default=None, help="Idempotency-Key header for job creation")
 @click.option("--dry-run", is_flag=True, help="Preview payload without submitting")
 @click.option("--poll/--no-poll", default=True, help="Poll job status until terminal state")
-@click.option(
-    "--poll-timeout", default=3600.0, type=float, help="Maximum seconds to poll before timing out"
-)
+@click.option("--poll-timeout", default=3600.0, type=float, help="Maximum seconds to poll before timing out")
 @click.option("--poll-interval", default=5.0, type=float, help="Seconds between poll attempts")
-@click.option(
-    "--examples",
-    "examples_limit",
-    type=int,
-    default=None,
-    help="Limit SFT training to the first N examples",
-)
+@click.option("--examples", "examples_limit", type=int, default=None, help="Limit SFT training to the first N examples")
 def train_command(
     config_paths: tuple[str, ...],
     train_type: str,
@@ -165,18 +135,12 @@
 ) -> None:
     """Interactive launcher for RL / SFT jobs."""
 
-    candidates = discover_configs(
-        list(config_paths), requested_type=train_type if train_type != "auto" else None
-    )
-    selection = prompt_for_config(
-        candidates, requested_type=train_type if train_type != "auto" else None
-    )
+    candidates = discover_configs(list(config_paths), requested_type=train_type if train_type != "auto" else None)
+    selection = prompt_for_config(candidates, requested_type=train_type if train_type != "auto" else None)
 
     effective_type = train_type if train_type != "auto" else selection.train_type
     if effective_type not in {"rl", "sft"}:
-        effective_type = click.prompt(
-            "Detected config type is ambiguous. Enter type", type=click.Choice(["rl", "sft"])
-        )
+        effective_type = click.prompt("Detected config type is ambiguous. Enter type", type=click.Choice(["rl", "sft"]))
 
     cfg_path = selection.path
     click.echo(f"Using config: {cfg_path} ({effective_type})")
@@ -267,9 +231,7 @@
         )
 
 
-def _wait_for_training_file(
-    backend_base: str, api_key: str, file_id: str, *, timeout: float = 120.0
-) -> None:
+def _wait_for_training_file(backend_base: str, api_key: str, file_id: str, *, timeout: float = 120.0) -> None:
     url = f"{backend_base}/learning/files/{file_id}"
     headers = {"Authorization": f"Bearer {api_key}"}
     elapsed = 0.0
@@ -282,13 +244,7 @@
                 data = resp.json()
             except Exception:
                 data = {}
-<<<<<<< HEAD
-            status = str(
-                data.get("status") or data.get("state") or data.get("storage_state") or "ready"
-            ).lower()
-=======
             status = str(data.get("status") or data.get("state") or data.get("storage_state") or "ready").lower()
->>>>>>> 295ad12c
             if first_check:
                 click.echo(f"File uploaded successfully (id={file_id}, status={status})")
                 first_check = False
@@ -297,13 +253,7 @@
                 return
             # Show progress for processing states
             if status in {"processing", "pending", "validating"}:
-<<<<<<< HEAD
-                click.echo(
-                    f"  Waiting for file processing... (status={status}, {elapsed:.0f}s elapsed)"
-                )
-=======
                 click.echo(f"  Waiting for file processing... (status={status}, {elapsed:.0f}s elapsed)")
->>>>>>> 295ad12c
         elif resp.status_code == 404:
             # Keep polling; object may not be visible yet
             if first_check:
@@ -336,13 +286,7 @@
             click.echo(f"  Response: {error_body}")
 
         if elapsed >= timeout:
-<<<<<<< HEAD
-            raise click.ClickException(
-                f"Training file {file_id} not ready after {timeout:.0f}s (last status: {resp.status_code})"
-            )
-=======
             raise click.ClickException(f"Training file {file_id} not ready after {timeout:.0f}s (last status: {resp.status_code})")
->>>>>>> 295ad12c
         sleep(interval)
         elapsed += interval
 
@@ -360,11 +304,7 @@
     poll_timeout: float,
     poll_interval: float,
 ) -> None:
-    overrides: Dict[str, Any] = {
-        "backend": backend_base,
-        "task_url": task_url_override,
-        "model": model_override,
-    }
+    overrides: Dict[str, Any] = {"backend": backend_base, "task_url": task_url_override, "model": model_override}
     build = build_rl_payload(
         config_path=cfg_path,
         task_url=task_url_override or os.environ.get("TASK_APP_URL", ""),
@@ -376,17 +316,13 @@
     verify_url = f"{backend_base}/rl/verify_task_app"
     verify_headers = {"Authorization": f"Bearer {synth_key}", "Content-Type": "application/json"}
     try:
-        vresp = http_post(
-            verify_url, headers=verify_headers, json_body={"endpoint_base_url": build.task_url}
-        )
+        vresp = http_post(verify_url, headers=verify_headers, json_body={"endpoint_base_url": build.task_url})
         try:
             vjs = vresp.json()
         except Exception:
             vjs = {"status": vresp.status_code, "text": (vresp.text or "")[:400]}
     except Exception as _ve:
-        raise click.ClickException(
-            f"Task app verification call failed: {type(_ve).__name__}: {_ve}"
-        ) from _ve
+        raise click.ClickException(f"Task app verification call failed: {type(_ve).__name__}: {_ve}") from _ve
     if vresp.status_code >= 400:
         click.echo("Task app verification error:\n" + preview_json(vjs, limit=800))
         raise click.ClickException(f"Verification failed with status {vresp.status_code}")
@@ -496,65 +432,31 @@
             train_file_id = "dry-run-train"
             val_file_id = None
         else:
-            resp = post_multipart(
-                upload_url, api_key=synth_key, file_field="file", file_path=build.train_file
-            )
-            js = (
-                resp.json()
-                if resp.headers.get("content-type", "").startswith("application/json")
-                else {}
-            )
+            resp = post_multipart(upload_url, api_key=synth_key, file_field="file", file_path=build.train_file)
+            js = resp.json() if resp.headers.get("content-type", "").startswith("application/json") else {}
             if resp.status_code >= 400 or "id" not in js:
                 click.echo(f"\n[ERROR] Training file upload failed:")
                 click.echo(f"  URL: {upload_url}")
                 click.echo(f"  Status: {resp.status_code}")
                 click.echo(f"  Response: {js or resp.text[:400]}")
                 click.echo(f"  File: {build.train_file}")
-<<<<<<< HEAD
-                raise click.ClickException(
-                    f"Training file upload failed with status {resp.status_code}"
-                )
-=======
                 raise click.ClickException(f"Training file upload failed with status {resp.status_code}")
->>>>>>> 295ad12c
             train_file_id = js["id"]
             click.echo(f"✓ Training file uploaded (id={train_file_id})")
             val_file_id = None
             if build.validation_file:
                 click.echo(f"Uploading validation dataset: {build.validation_file}")
-<<<<<<< HEAD
-                vresp = post_multipart(
-                    upload_url,
-                    api_key=synth_key,
-                    file_field="file",
-                    file_path=build.validation_file,
-                )
-                vjs = (
-                    vresp.json()
-                    if vresp.headers.get("content-type", "").startswith("application/json")
-                    else {}
-                )
-=======
                 vresp = post_multipart(upload_url, api_key=synth_key, file_field="file", file_path=build.validation_file)
                 vjs = vresp.json() if vresp.headers.get("content-type", "").startswith("application/json") else {}
->>>>>>> 295ad12c
                 if vresp.status_code < 400 and "id" in vjs:
                     val_file_id = vjs["id"]
                     click.echo(f"✓ Validation file uploaded (id={val_file_id})")
                 else:
-<<<<<<< HEAD
-                    click.echo(
-                        f"[WARN] Validation upload failed ({vresp.status_code}): {vjs or vresp.text[:200]}"
-                    )
-=======
                     click.echo(f"[WARN] Validation upload failed ({vresp.status_code}): {vjs or vresp.text[:200]}")
->>>>>>> 295ad12c
         payload = dict(build.payload)
         payload["training_file_id"] = train_file_id
         if val_file_id:
-            payload.setdefault("metadata", {}).setdefault("effective_config", {}).setdefault(
-                "data", {}
-            )["validation_files"] = [val_file_id]
+            payload.setdefault("metadata", {}).setdefault("effective_config", {}).setdefault("data", {})["validation_files"] = [val_file_id]
 
         click.echo(f"\n=== Checking File Processing Status ===")
         try:
@@ -573,15 +475,7 @@
         headers = {"Authorization": f"Bearer {synth_key}", "Content-Type": "application/json"}
         click.echo(f"\nPOST {create_url}")
         resp = http_post(create_url, headers=headers, json_body=payload)
-<<<<<<< HEAD
-        js = (
-            resp.json()
-            if resp.headers.get("content-type", "").startswith("application/json")
-            else {}
-        )
-=======
         js = resp.json() if resp.headers.get("content-type", "").startswith("application/json") else {}
->>>>>>> 295ad12c
         if resp.status_code not in (200, 201):
             click.echo(f"\n[ERROR] Job creation failed:")
             click.echo(f"  URL: {create_url}")
