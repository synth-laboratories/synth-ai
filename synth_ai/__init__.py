--- conflicted
+++ resolved
@@ -2,7 +2,6 @@
 from synth_ai.environments import *  # noqa
 import synth_ai.environments as environments  # expose module name for __all__
 
-<<<<<<< HEAD
 from __future__ import annotations
 
 from importlib import metadata as _metadata
@@ -38,24 +37,12 @@
 except Exception:  # optional in minimal environments
     Anthropic = AsyncAnthropic = None  # type: ignore
 
-=======
-try:
-    from synth_ai.lm.core.main import LM  # Moved from zyk to lm for better organization
-except Exception:  # allow minimal imports (e.g., tracing) without LM stack
-    LM = None  # type: ignore
-try:
-    from synth_ai.lm.provider_support.anthropic import Anthropic, AsyncAnthropic
-except Exception:  # optional in minimal environments
-    Anthropic = AsyncAnthropic = None  # type: ignore
-
->>>>>>> 8923a025
 # Provider support exports - moved from synth-sdk to synth_ai/lm
 try:
     from synth_ai.lm.provider_support.openai import AsyncOpenAI, OpenAI
 except Exception:
     AsyncOpenAI = OpenAI = None  # type: ignore
 
-<<<<<<< HEAD
 # Judge API contract schemas
 from synth_ai.judge_schemas import (
     CriterionScorePayload,
@@ -67,35 +54,11 @@
     ReviewPayload,
 )
 
-=======
->>>>>>> 8923a025
 # Legacy tracing v1 is not required for v3 usage and can be unavailable in minimal envs.
 tracing = None  # type: ignore
 EventPartitionElement = RewardSignal = SystemTrace = TrainingQuestion = None  # type: ignore
 trace_event_async = trace_event_sync = upload = None  # type: ignore
 
-<<<<<<< HEAD
-=======
-SDK_HELP = """
-Synth-AI SDK
-
-Quickstart:
-    pip install synth-ai
-    import synth_ai
-    uvx synth-ai setup
-
-Docs → https://docs.usesynth.ai/sdk/get-started
-""".strip()
-
-__doc__ = SDK_HELP
-
-
-def help() -> str:
-    """Return a concise quickstart for the Synth-AI SDK."""
-    return SDK_HELP
-
-__version__ = "0.2.6.dev4"
->>>>>>> 8923a025
 __all__ = [
     "LM",
     "OpenAI",
@@ -103,7 +66,6 @@
     "Anthropic",
     "AsyncAnthropic",
     "environments",
-<<<<<<< HEAD
     # Judge API contracts
     "JudgeScoreRequest",
     "JudgeScoreResponse",
@@ -112,7 +74,4 @@
     "JudgeTracePayload",
     "ReviewPayload",
     "CriterionScorePayload",
-=======
-    "help",
->>>>>>> 8923a025
 ]  # Explicitly define public API (v1 tracing omitted in minimal env)