--- conflicted
+++ resolved
@@ -27,14 +27,10 @@
 from synth_ai.utils import log_error, log_event
 from synth_ai.utils.apps.common import get_asgi_app, load_module
 from synth_ai.utils.env import resolve_env_var, write_env_var_to_dotenv
-<<<<<<< HEAD
-from synth_ai.utils.paths import REPO_ROOT, configure_import_paths
-=======
 from synth_ai.utils.paths import (
     REPO_ROOT,
     configure_import_paths,
 )
->>>>>>> 85e8a223
 
 import uvicorn
 
