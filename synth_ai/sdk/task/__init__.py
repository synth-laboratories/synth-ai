--- conflicted
+++ resolved
@@ -142,14 +142,4 @@
     "resolve_backend_api_base",
     "run_in_process_job",
     "run_in_process_job_sync",
-<<<<<<< HEAD
-=======
-    # Trace strict mode helpers (for monorepo trace_validation.py compliance)
-    "build_trajectory_trace",
-    "extract_trace_correlation_id",
-    "include_event_history_in_trajectories",
-    "include_trace_correlation_id_in_response",
-    "validate_trace_correlation_id",
-    "verify_trace_correlation_id_in_response",
->>>>>>> ae387bd2
 ]