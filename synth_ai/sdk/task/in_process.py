"""In-process task app support for local development and demos."""

from __future__ import annotations

import asyncio
import logging
import os
import signal
import socket
import threading
from pathlib import Path
from typing import Any, Callable, Optional
from urllib.parse import urlparse

import httpx
import uvicorn
from uvicorn._types import ASGIApplication

from synth_ai.core.apps.common import get_asgi_app, load_module
from synth_ai.core.integrations.cloudflare import (
    ensure_cloudflared_installed,
    open_quick_tunnel_with_dns_verification,
    stop_tunnel,
    wait_for_health_check,
)
from synth_ai.core.paths import REPO_ROOT, configure_import_paths
from synth_ai.sdk.task.server import TaskAppConfig, create_task_app

logger = logging.getLogger(__name__)

# Global registry for signal handlers
_registered_instances: set[InProcessTaskApp] = set()


def _find_available_port(host: str, start_port: int, max_attempts: int = 100) -> int:
    """
    Find an available port starting from start_port.
    
    Args:
        host: Host to bind to
        start_port: Starting port number
        max_attempts: Maximum number of ports to try
        
    Returns:
        Available port number
        
    Raises:
        RuntimeError: If no available port found
    """
    for offset in range(max_attempts):
        port = start_port + offset
        try:
            with socket.socket(socket.AF_INET, socket.SOCK_STREAM) as sock:
                sock.setsockopt(socket.SOL_SOCKET, socket.SO_REUSEADDR, 1)
                sock.bind((host, port))
                return port
        except OSError:
            continue
    
    raise RuntimeError(
        f"Could not find available port starting from {start_port} "
        f"(tried {max_attempts} ports)"
    )


def _is_port_available(host: str, port: int) -> bool:
    """Check if a port is available."""
    try:
        with socket.socket(socket.AF_INET, socket.SOCK_STREAM) as sock:
            sock.setsockopt(socket.SOL_SOCKET, socket.SO_REUSEADDR, 1)
            sock.bind((host, port))
            return True
    except OSError:
        return False




def _kill_process_on_port(host: str, port: int) -> None:
    """
    Attempt to kill any process using the specified port.
    
    Note: This is a best-effort operation and may not work on all systems.
    """
    import subprocess
    import sys
    
    try:
        if sys.platform == "win32":
            # Windows
            result = subprocess.run(
                ["netstat", "-ano"], capture_output=True, text=True, check=False
            )
            for line in result.stdout.splitlines():
                if f":{port}" in line and "LISTENING" in line:
                    parts = line.split()
                    if len(parts) > 4:
                        pid = parts[-1]
                        try:
                            subprocess.run(
                                ["taskkill", "/F", "/PID", pid],
                                capture_output=True,
                                check=False,
                            )
                            logger.info(f"Killed process {pid} on port {port}")
                        except Exception:
                            pass
        else:
            # Unix-like (macOS, Linux)
            result = subprocess.run(
                ["lsof", "-ti", f":{port}"],
                capture_output=True,
                text=True,
                check=False,
            )
            if result.stdout.strip():
                pids = result.stdout.strip().split()
                for pid in pids:
                    try:
                        subprocess.run(
                            ["kill", "-9", pid],
                            capture_output=True,
                            check=False,
                        )
                        logger.info(f"Killed process {pid} on port {port}")
                    except Exception:
                        pass
    except Exception as e:
        logger.debug(f"Could not kill process on port {port}: {e}")


async def _verify_tunnel_ready(
    tunnel_url: str,
    api_key: str,
    *,
    max_retries: int = 15,
    retry_delay: float = 2.0,
    timeout_per_request: float = 10.0,
<<<<<<< HEAD
=======
    verify_tls: bool = True,
>>>>>>> 6a99747b
) -> bool:
    """
    Verify that a Cloudflare tunnel is actually routing traffic (not just DNS-resolvable).
    
    A tunnel can resolve via DNS before HTTP routing is ready. This helper polls both
    /health and /task_info until they return 200 or retries are exhausted.
    """
    base = tunnel_url.rstrip("/")
    headers = {
        "X-API-Key": api_key,
        "Authorization": f"Bearer {api_key}",
    }
    aliases = (os.getenv("ENVIRONMENT_API_KEY_ALIASES") or "").strip()
    if aliases:
        headers["X-API-Keys"] = ",".join(
            [api_key, *[p.strip() for p in aliases.split(",") if p.strip()]]
        )

    for attempt in range(max_retries):
        try:
<<<<<<< HEAD
            async with httpx.AsyncClient(timeout=timeout_per_request, verify=False) as client:
=======
            async with httpx.AsyncClient(timeout=timeout_per_request, verify=verify_tls) as client:
>>>>>>> 6a99747b
                health = await client.get(f"{base}/health", headers=headers)
                task_info = await client.get(f"{base}/task_info", headers=headers)

            if health.status_code == 200 and task_info.status_code == 200:
                logger.info(
                    f"Tunnel ready after {attempt + 1} attempt(s): "
                    f"health={health.status_code}, task_info={task_info.status_code}"
                )
                return True

            logger.debug(
                "Tunnel not ready (attempt %s/%s): health=%s task_info=%s",
                attempt + 1,
                max_retries,
                health.status_code,
                task_info.status_code,
            )
        except Exception as exc:  # pragma: no cover - defensive
            logger.debug(
                "Tunnel readiness check failed (attempt %s/%s): %s",
                attempt + 1,
                max_retries,
                exc,
            )

        if attempt < max_retries - 1:
            await asyncio.sleep(retry_delay)

    return False


class InProcessTaskApp:
    """
    Context manager for running task apps in-process with automatic Cloudflare tunnels.
    
    This class simplifies local development and demos by:
    1. Starting a task app server in a background thread
    2. Opening a Cloudflare tunnel automatically
    3. Providing the tunnel URL for GEPA/MIPRO jobs
    4. Cleaning up everything on exit
    
    Supports multiple input methods:
    - FastAPI app instance (most direct)
    - TaskAppConfig object
    - Config factory function (Callable[[], TaskAppConfig])
    - Task app file path (fallback for compatibility)
    
    Example:
        ```python
        from synth_ai.sdk.task.in_process import InProcessTaskApp
        from heartdisease_task_app import build_config
        
        async with InProcessTaskApp(
            config_factory=build_config,
            port=8114,
        ) as task_app:
            print(f"Task app running at: {task_app.url}")
            # Use task_app.url for GEPA jobs
        ```
    """

    def __init__(
        self,
        *,
        app: Optional[ASGIApplication] = None,
        config: Optional[TaskAppConfig] = None,
        config_factory: Optional[Callable[[], TaskAppConfig]] = None,
        task_app_path: Optional[Path | str] = None,
        port: int = 8114,
        host: str = "127.0.0.1",
        tunnel_mode: str = "quick",
        api_key: Optional[str] = None,
        health_check_timeout: float = 30.0,
        auto_find_port: bool = True,
        on_start: Optional[Callable[[InProcessTaskApp], None]] = None,
        on_stop: Optional[Callable[[InProcessTaskApp], None]] = None,
    ):
        """
        Initialize in-process task app.
        
        Args:
            app: FastAPI app instance (most direct)
            config: TaskAppConfig object
            config_factory: Callable that returns TaskAppConfig
            task_app_path: Path to task app .py file (fallback)
            port: Local port to run server on
            host: Host to bind to (default: 127.0.0.1, must be localhost)
            tunnel_mode: Tunnel mode ("quick" for ephemeral tunnels)
            api_key: API key for health checks (defaults to ENVIRONMENT_API_KEY env var)
            health_check_timeout: Max time to wait for health check in seconds
            auto_find_port: If True, automatically find available port if requested port is busy
            on_start: Optional callback called when task app starts (receives self)
            on_stop: Optional callback called when task app stops (receives self)
            
        Raises:
            ValueError: If multiple or no input methods provided, or invalid parameters
            FileNotFoundError: If task_app_path doesn't exist
        """
        # Validate: exactly one input method
        inputs = [app, config, config_factory, task_app_path]
        if sum(x is not None for x in inputs) != 1:
            raise ValueError(
                "Must provide exactly one of: app, config, config_factory, or task_app_path"
            )

        # Validate port range
        if not (1024 <= port <= 65535):
            raise ValueError(f"Port must be in range [1024, 65535], got {port}")

        # Validate host (must be localhost for security)
        allowed_hosts = ("127.0.0.1", "localhost", "0.0.0.0")
        if host not in allowed_hosts:
            raise ValueError(
                f"Host must be one of {allowed_hosts} for security reasons, got {host}"
            )

        # Validate tunnel_mode
        if tunnel_mode not in ("quick",):
            raise ValueError(f"tunnel_mode must be 'quick', got {tunnel_mode}")

        # Validate task_app_path if provided
        if task_app_path:
            path = Path(task_app_path)
            if not path.exists():
                raise FileNotFoundError(f"Task app path does not exist: {task_app_path}")
            if path.suffix != ".py":
                raise ValueError(
                    f"Task app path must be a .py file, got {task_app_path}"
                )

        self._app_input = app
        self._config = config
        self._config_factory = config_factory
        self._task_app_path = Path(task_app_path) if task_app_path else None

        self.port = port
        self.host = host
        self.tunnel_mode = tunnel_mode
        self.api_key = api_key
        self.health_check_timeout = health_check_timeout
        self.auto_find_port = auto_find_port
        self.on_start = on_start
        self.on_stop = on_stop

        self.url: Optional[str] = None
        self._tunnel_proc: Optional[Any] = None
        self._app: Optional[ASGIApplication] = None
        self._uvicorn_server: Optional[uvicorn.Server] = None
        self._server_thread: Optional[Any] = None
        self._original_port = port  # Track original requested port

    async def __aenter__(self) -> InProcessTaskApp:
        """Start task app and tunnel."""
        logger.info(f"Starting in-process task app on {self.host}:{self.port}")

        # Handle port conflicts
        if not _is_port_available(self.host, self.port):
            if self.auto_find_port:
                logger.warning(
                    f"Port {self.port} is in use, attempting to find available port..."
                )
                self.port = _find_available_port(self.host, self.port)
                logger.info(f"Using port {self.port} instead")
            else:
                # Try to kill process on port
                logger.warning(
                    f"Port {self.port} is in use, attempting to free it..."
                )
                _kill_process_on_port(self.host, self.port)
                await asyncio.sleep(0.5)  # Brief wait for port to free
                
                if not _is_port_available(self.host, self.port):
                    raise RuntimeError(
                        f"Port {self.port} is still in use. "
                        "Set auto_find_port=True to automatically find an available port."
                    )

        # 1. Get FastAPI app from whichever input method was provided
        if self._app_input:
            # Direct app - use as-is
            self._app = self._app_input

        elif self._config:
            # TaskAppConfig - create app from it
            self._app = create_task_app(self._config)  # type: ignore[assignment]

        elif self._config_factory:
            # Callable - call it to get config, then create app
            config = self._config_factory()
            self._app = create_task_app(config)  # type: ignore[assignment]

        elif self._task_app_path:
            # File path - load module and extract app
            configure_import_paths(self._task_app_path, REPO_ROOT)
            module = load_module(
                self._task_app_path,
                f"_inprocess_{self._task_app_path.stem}_{id(self)}",
            )
            
            # Try to get app directly first
            try:
                self._app = get_asgi_app(module)  # type: ignore[assignment]
            except RuntimeError:
                # If no app found, try to get build_config function
                build_config = getattr(module, "build_config", None)
                if build_config and callable(build_config):
                    config = build_config()
                    self._app = create_task_app(config)  # type: ignore[assignment]
                else:
                    # Try registry lookup as last resort
                    from synth_ai.sdk.task.apps import registry
                    app_id = getattr(module, "APP_ID", None) or self._task_app_path.stem
                    entry = registry.get(app_id)
                    if entry and entry.config_factory:
                        config = entry.config_factory()
                        self._app = create_task_app(config)  # type: ignore[assignment]
                    else:
                        raise RuntimeError(
                            f"Task app at {self._task_app_path} must expose either:\n"
                            f"  - An ASGI app via `app = FastAPI(...)` or factory function\n"
                            f"  - A `build_config()` function that returns TaskAppConfig\n"
                            f"  - Be registered with register_task_app()"
                        ) from None

        # 2. Start uvicorn in background thread
        # Use daemon=True for local testing to allow quick exit
        # The thread will be killed when the process exits
        logger.debug(f"Starting uvicorn server on {self.host}:{self.port}")

        config = uvicorn.Config(
            self._app,  # type: ignore[arg-type]
            host=self.host,
            port=self.port,
            reload=False,
            log_level="info",
        )
        self._uvicorn_server = uvicorn.Server(config)

        def serve():
            try:
                self._uvicorn_server.run()  # type: ignore[attr-defined]
            except Exception as exc:
                logger.debug(f"Uvicorn server stopped: {exc}")
        
        self._server_thread = threading.Thread(
            target=serve,
            name=f"synth-uvicorn-{self.port}",
            daemon=True,  # Daemon thread dies when main process exits
        )
        self._server_thread.start()

        # 3. Wait for health check
        api_key = self.api_key or self._get_api_key()
        logger.debug(f"Waiting for health check on {self.host}:{self.port}")
        await wait_for_health_check(
            self.host, self.port, api_key, timeout=self.health_check_timeout
        )
        logger.info(f"Health check passed for {self.host}:{self.port}")

        # 4. Ensure cloudflared is installed
        ensure_cloudflared_installed()

        # 5. Open tunnel with DNS verification and retry logic
        mode = os.getenv("SYNTH_TUNNEL_MODE", self.tunnel_mode)
        override_host = os.getenv("SYNTH_TUNNEL_HOSTNAME")
        
        if mode == "local":
            # Local mode: skip tunnel, use localhost
            self.url = f"http://{self.host}:{self.port}"
            self._tunnel_proc = None
            logger.info(f"Using local mode: {self.url}")
        elif mode == "quick":
            # Quick tunnel mode: create tunnel with DNS verification and retry
            logger.info("Opening Cloudflare quick tunnel...")
            api_key = self.api_key or self._get_api_key()
            self.url, self._tunnel_proc = await open_quick_tunnel_with_dns_verification(self.port, api_key=api_key)
            
            # Apply hostname override if provided
            if override_host:
                parsed = urlparse(self.url)
                self.url = f"{parsed.scheme}://{override_host}"
                logger.info(f"Overriding hostname: {self.url}")
            
            logger.info(f"Tunnel opened and verified: {self.url}")

            # Extra guard: wait for tunnel HTTP routing to become ready (not just DNS)
<<<<<<< HEAD
            ready = await _verify_tunnel_ready(self.url, api_key)
=======
            ready = await _verify_tunnel_ready(
                self.url,
                api_key,
                verify_tls=_should_verify_tls(),
            )
>>>>>>> 6a99747b
            if not ready:
                raise RuntimeError(
                    f"Tunnel resolved but is not routing traffic after verification attempts: {self.url}. "
                    "Try setting SYNTH_TUNNEL_MODE=local if the backend can reach localhost, "
                    "or rerun to re-establish the tunnel."
                )
        else:
            raise ValueError(f"Unknown SYNTH_TUNNEL_MODE: {mode}")

        # Register for signal handling
        _registered_instances.add(self)

        # Call on_start callback if provided
        if self.on_start:
            try:
                self.on_start(self)
            except Exception as e:
                logger.warning(f"on_start callback raised exception: {e}")

        return self

    async def __aexit__(self, exc_type, exc_val, exc_tb):
        """Stop tunnel and server."""
        logger.info("Stopping in-process task app...")

        # Unregister from signal handling
        _registered_instances.discard(self)

        # Call on_stop callback if provided
        if self.on_stop:
            try:
                self.on_stop(self)
            except Exception as e:
                logger.warning(f"on_stop callback raised exception: {e}")

        # Stop tunnel
        if self._tunnel_proc:
            logger.debug("Stopping Cloudflare tunnel...")
            stop_tunnel(self._tunnel_proc)
            self._tunnel_proc = None
            logger.info("Tunnel stopped")
        
        # Stop the uvicorn server thread gracefully to avoid killing the host process
        if self._server_thread and self._server_thread.is_alive():
            logger.debug("Stopping uvicorn server thread...")
            if self._uvicorn_server:
                self._uvicorn_server.should_exit = True
            self._server_thread.join(timeout=5.0)
            if self._server_thread.is_alive():
                if self._uvicorn_server:
                    # Last resort if graceful shutdown hangs
                    self._uvicorn_server.force_exit = True
                self._server_thread.join(timeout=1.0)
            if self._server_thread.is_alive():
                logger.warning(
                    "Uvicorn server thread did not stop cleanly; "
                    "it will exit with the main process"
                )
            self._server_thread = None
            self._uvicorn_server = None

    def _get_api_key(self) -> str:
        """Get API key from environment or default."""
        import os
        
        # Try to load .env file if available
        try:
            from dotenv import load_dotenv
            load_dotenv(override=False)
        except ImportError:
            pass

        return os.getenv("ENVIRONMENT_API_KEY", "test")


def _setup_signal_handlers() -> None:
    """Set up signal handlers for graceful shutdown."""

    def signal_handler(signum, frame):
        """Handle SIGINT/SIGTERM by cleaning up all registered instances."""
        logger.info(f"Received signal {signum}, cleaning up {len(_registered_instances)} instances...")
        for instance in list(_registered_instances):
            try:
                # Trigger cleanup
                if instance._tunnel_proc:
                    stop_tunnel(instance._tunnel_proc)
                    instance._tunnel_proc = None
            except Exception as e:
                logger.error(f"Error cleaning up instance: {e}")
    _registered_instances.clear()


def _should_verify_tls() -> bool:
    """Return True unless explicitly disabled via env."""
    val = (os.getenv("SYNTH_TUNNEL_VERIFY_TLS") or "true").strip().lower()
    return val not in ("0", "false", "no", "off")

    # Register handlers (only once)
    if not hasattr(_setup_signal_handlers, "_registered"):
        signal.signal(signal.SIGINT, signal_handler)  # type: ignore[misc]
        signal.signal(signal.SIGTERM, signal_handler)  # type: ignore[misc]
        _setup_signal_handlers._registered = True  # type: ignore[attr-defined]


# Set up signal handlers on module import
_setup_signal_handlers()<|MERGE_RESOLUTION|>--- conflicted
+++ resolved
@@ -136,10 +136,7 @@
     max_retries: int = 15,
     retry_delay: float = 2.0,
     timeout_per_request: float = 10.0,
-<<<<<<< HEAD
-=======
     verify_tls: bool = True,
->>>>>>> 6a99747b
 ) -> bool:
     """
     Verify that a Cloudflare tunnel is actually routing traffic (not just DNS-resolvable).
@@ -160,11 +157,7 @@
 
     for attempt in range(max_retries):
         try:
-<<<<<<< HEAD
-            async with httpx.AsyncClient(timeout=timeout_per_request, verify=False) as client:
-=======
             async with httpx.AsyncClient(timeout=timeout_per_request, verify=verify_tls) as client:
->>>>>>> 6a99747b
                 health = await client.get(f"{base}/health", headers=headers)
                 task_info = await client.get(f"{base}/task_info", headers=headers)
 
@@ -451,15 +444,11 @@
             logger.info(f"Tunnel opened and verified: {self.url}")
 
             # Extra guard: wait for tunnel HTTP routing to become ready (not just DNS)
-<<<<<<< HEAD
-            ready = await _verify_tunnel_ready(self.url, api_key)
-=======
             ready = await _verify_tunnel_ready(
                 self.url,
                 api_key,
                 verify_tls=_should_verify_tls(),
             )
->>>>>>> 6a99747b
             if not ready:
                 raise RuntimeError(
                     f"Tunnel resolved but is not routing traffic after verification attempts: {self.url}. "
