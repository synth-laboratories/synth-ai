"""
Judge API Contract Schemas

These schemas define the expected structure for requests and responses
to the judge scoring endpoint at POST /api/judge/v1/score.

This is the canonical contract that the backend MUST conform to.
"""

from __future__ import annotations

from typing import Any, Literal, Optional

from pydantic import BaseModel, Field


class CriterionScorePayload(BaseModel):
    """Per-criterion score returned by the judge."""

    score: float = Field(..., description="Numeric score for this criterion")
    reason: str = Field(default="", description="Explanation for the score")
    weight: float = Field(default=1.0, description="Weight of this criterion")
    description: str = Field(default="", description="Description of the criterion")


class ReviewPayload(BaseModel):
    """Rubric review (event-level or outcome-level)."""

    criteria: dict[str, CriterionScorePayload] = Field(
        default_factory=dict,
        description="Map of criterion keys to their scores"
    )
    total: float = Field(default=0.0, description="Aggregated total score")
    summary: Optional[str] = Field(None, description="Optional text summary")


class JudgeScoreResponse(BaseModel):
    """
    Response body for POST /api/judge/v1/score.
    
    This is the canonical contract that judge backends MUST return.
    """

    status: Literal["ok", "failed"] = Field(default="ok", description="Request status")
    event_reviews: list[ReviewPayload] = Field(
        default_factory=list,
        description="List of per-event rubric reviews (one per step)"
    )
    outcome_review: Optional[ReviewPayload] = Field(
        None,
        description="Optional outcome-level rubric review"
    )
    event_totals: list[float] = Field(
        default_factory=list,
        description="List of aggregated scores per event (matches event_reviews length)"
    )
    details: dict[str, Any] = Field(
        default_factory=dict,
        description="Additional details (provider, latency, etc.)"
    )
    metadata: dict[str, Any] = Field(
        default_factory=dict,
        description="Request metadata (provider, options, etc.)"
    )

    def aggregate_event_reward(self) -> Optional[float]:
        """
        Aggregate all event totals into a single reward.
        
        Returns:
            Sum of all event_totals, or None if empty
        """
        if not self.event_totals:
            return None
        return sum(self.event_totals)

    def aggregate_outcome_reward(self) -> Optional[float]:
        """
        Extract outcome reward from outcome_review.
        
        Returns:
            outcome_review.total, or None if no outcome review
        """
        if self.outcome_review is None:
            return None
        return self.outcome_review.total


# Request schemas for completeness

class JudgeTaskApp(BaseModel):
    """Task application metadata."""
    
    id: str = Field(..., description="Task app identifier")
    base_url: Optional[str] = Field(None, description="Optional base URL for task app")


class JudgeOptions(BaseModel):
    """Judge provider and configuration options."""
    
    provider: Optional[str] = Field(None, description="Judge provider (e.g., 'openai', 'groq')")
    model: Optional[str] = Field(None, description="Model identifier")
    rubric_id: Optional[str] = Field(None, description="Rubric identifier")
    event: bool = Field(True, description="Enable event-level judging")
    outcome: bool = Field(True, description="Enable outcome-level judging")


class JudgeTracePayload(BaseModel):
    """Trace payload containing trajectory context."""
    
    event_history: list[dict[str, Any]] = Field(..., description="List of events/steps")
    markov_blanket_message_history: list[dict[str, Any]] = Field(
        default_factory=list,
        description="Optional message history for context"
    )
    metadata: dict[str, Any] = Field(default_factory=dict, description="Trace metadata")


class JudgeScoreRequest(BaseModel):
    """Request body for POST /api/judge/v1/score."""
    
    policy_name: str = Field(..., description="Name of the policy being evaluated")
    task_app: JudgeTaskApp = Field(..., description="Task application metadata")
    trace: JudgeTracePayload = Field(..., description="Trajectory trace to evaluate")
    options: JudgeOptions = Field(default_factory=lambda: JudgeOptions(), description="Judge options")
<<<<<<< HEAD
    rubric: Optional[dict[str, Any]] = Field(None, description="Optional explicit rubric criteria")
=======
    rubric: Optional[dict[str, Any]] = Field(None, description="Optional explicit rubric criteria")
>>>>>>> 8662fc2e
<|MERGE_RESOLUTION|>--- conflicted
+++ resolved
@@ -123,8 +123,4 @@
     task_app: JudgeTaskApp = Field(..., description="Task application metadata")
     trace: JudgeTracePayload = Field(..., description="Trajectory trace to evaluate")
     options: JudgeOptions = Field(default_factory=lambda: JudgeOptions(), description="Judge options")
-<<<<<<< HEAD
     rubric: Optional[dict[str, Any]] = Field(None, description="Optional explicit rubric criteria")
-=======
-    rubric: Optional[dict[str, Any]] = Field(None, description="Optional explicit rubric criteria")
->>>>>>> 8662fc2e
