#!/usr/bin/env python3
"""
New RL demo command group kept fully separate from legacy demo.

Usage examples:
  uvx synth-ai rl_demo check
  uvx synth-ai rl_demo deploy --app /path/to/math_task_app.py --name synth-math-demo
  uvx synth-ai rl_demo configure
  uvx synth-ai rl_demo run --batch-size 4 --group-size 16 --model Qwen/Qwen3-0.6B
  uvx synth-ai run --config demo_config.toml

For convenience, dotted aliases are also exposed:
  uvx synth-ai rl_demo.check
"""

from __future__ import annotations

import click


def _forward(args: list[str]) -> None:
    import sys
    try:
        from synth_ai.demos.core import cli as demo_cli  # type: ignore
    except Exception as e:  # pragma: no cover
        click.echo(f"Failed to import RL demo CLI: {e}")
        sys.exit(1)
    rc = int(demo_cli.main(args) or 0)
    if rc != 0:
        sys.exit(rc)


def register(cli):
    @cli.group("rl_demo")
    def rl_demo():
        """RL Demo commands (separate from legacy demo)."""

    # Help pyright understand dynamic Click group attributes
    from typing import Any, cast as _cast
    _rlg = _cast(Any, rl_demo)

    @_rlg.command("setup")
    def rl_setup():
        _forward(["rl_demo.setup"])  # primary setup command

    # (prepare command removed; consolidated into configure)

    @_rlg.command("deploy")
    @click.option("--local", is_flag=True, help="Run local FastAPI instead of Modal deploy")
    @click.option("--app", type=click.Path(), default=None, help="Path to Modal app.py for uv run modal deploy")
    @click.option("--name", type=str, default="synth-math-demo", help="Modal app name")
    @click.option("--script", type=click.Path(), default=None, help="Path to deploy_task_app.sh (optional legacy)")
    def rl_deploy(local: bool, app: str | None, name: str, script: str | None):
        args: list[str] = ["rl_demo.deploy"]
        if local:
            args.append("--local")
        if app:
            args.extend(["--app", app])
        if name:
            args.extend(["--name", name])
        if script:
            args.extend(["--script", script])
        _forward(args)

    @_rlg.command("configure")
    def rl_configure():
        _forward(["rl_demo.configure"]) 

    @_rlg.command("init")
    @click.option("--force", is_flag=True, help="Overwrite existing files in CWD")
    def rl_init(force: bool):
        args = ["rl_demo.init"]
        if force:
            args.append("--force")
        _forward(args)

    @_rlg.command("run")
    @click.option("--config", type=click.Path(), default=None, help="Path to TOML config (skip prompt)")
    @click.option("--batch-size", type=int, default=None)
    @click.option("--group-size", type=int, default=None)
    @click.option("--model", type=str, default=None)
    @click.option("--timeout", type=int, default=600)
    @click.option("--dry-run", is_flag=True, help="Print request body and exit")
    def rl_run(config: str | None, batch_size: int | None, group_size: int | None, model: str | None, timeout: int, dry_run: bool):
        args = ["rl_demo.run"]
        if config:
            args.extend(["--config", config])
        if batch_size is not None:
            args.extend(["--batch-size", str(batch_size)])
        if group_size is not None:
            args.extend(["--group-size", str(group_size)])
        if model:
            args.extend(["--model", model])
        if timeout is not None:
            args.extend(["--timeout", str(timeout)])
        if dry_run:
            args.append("--dry-run")
        _forward(args)

    # Dotted aliases (top-level): legacy check → setup
    @cli.command("rl_demo.check")
    def rl_check_alias():
        _forward(["rl_demo.setup"]) 

    @cli.command("rl_demo.setup")
    def rl_setup_alias():
        _forward(["rl_demo.setup"]) 

    # (prepare alias removed)

    @cli.command("rl_demo.deploy")
    @click.option("--local", is_flag=True, help="Run local FastAPI instead of Modal deploy")
    @click.option("--app", type=click.Path(), default=None, help="Path to Modal app.py for uv run modal deploy")
    @click.option("--name", type=str, default="synth-math-demo", help="Modal app name")
    @click.option("--script", type=click.Path(), default=None, help="Path to deploy_task_app.sh (optional legacy)")
    def rl_deploy_alias(local: bool, app: str | None, name: str, script: str | None):
        args: list[str] = ["rl_demo.deploy"]
        if local:
            args.append("--local")
        if app:
            args.extend(["--app", app])
        if name:
            args.extend(["--name", name])
        if script:
            args.extend(["--script", script])
        _forward(args)

    @cli.command("rl_demo.configure")
    def rl_configure_alias():
        _forward(["rl_demo.configure"]) 

    @cli.command("rl_demo.init")
    @click.option("--force", is_flag=True, help="Overwrite existing files in CWD")
    def rl_init_alias(force: bool):
        args = ["rl_demo.init"]
        if force:
            args.append("--force")
        _forward(args)

    @cli.command("rl_demo.run")
    @click.option("--config", type=click.Path(), default=None, help="Path to TOML config (skip prompt)")
    @click.option("--batch-size", type=int, default=None)
    @click.option("--group-size", type=int, default=None)
    @click.option("--model", type=str, default=None)
    @click.option("--timeout", type=int, default=600)
    @click.option("--dry-run", is_flag=True, help="Print request body and exit")
    def rl_run_alias(config: str | None, batch_size: int | None, group_size: int | None, model: str | None, timeout: int, dry_run: bool):
        args = ["rl_demo.run"]
        if config:
            args.extend(["--config", config])
        if batch_size is not None:
            args.extend(["--batch-size", str(batch_size)])
        if group_size is not None:
            args.extend(["--group-size", str(group_size)])
        if model:
            args.extend(["--model", model])
        if timeout is not None:
            args.extend(["--timeout", str(timeout)])
        if dry_run:
            args.append("--dry-run")
        _forward(args)

    # Top-level convenience alias: `synth-ai deploy`
<<<<<<< HEAD
    @cli.command("setup")
    def setup_top():
        _forward(["rl_demo.setup"])

=======
>>>>>>> 25667d92
    @cli.command("deploy")
    @click.option("--local", is_flag=True, help="Run local FastAPI instead of Modal deploy")
    @click.option("--app", type=click.Path(), default=None, help="Path to Modal app.py for uv run modal deploy")
    @click.option("--name", type=str, default="synth-math-demo", help="Modal app name")
    @click.option("--script", type=click.Path(), default=None, help="Path to deploy_task_app.sh (optional legacy)")
    def deploy_top(local: bool, app: str | None, name: str, script: str | None):
        args: list[str] = ["rl_demo.deploy"]
        if local:
            args.append("--local")
        if app:
            args.extend(["--app", app])
        if name:
            args.extend(["--name", name])
        if script:
            args.extend(["--script", script])
        _forward(args)

    @cli.command("run")
    @click.option("--config", type=click.Path(), default=None, help="Path to TOML config (skip prompt)")
    @click.option("--batch-size", type=int, default=None)
    @click.option("--group-size", type=int, default=None)
    @click.option("--model", type=str, default=None)
    @click.option("--timeout", type=int, default=600)
    @click.option("--dry-run", is_flag=True, help="Print request body and exit")
    def run_top(config: str | None, batch_size: int | None, group_size: int | None, model: str | None, timeout: int, dry_run: bool):
        args = ["run"]
        if config:
            args.extend(["--config", config])
        if batch_size is not None:
            args.extend(["--batch-size", str(batch_size)])
        if group_size is not None:
            args.extend(["--group-size", str(group_size)])
        if model:
            args.extend(["--model", model])
        if timeout is not None:
            args.extend(["--timeout", str(timeout)])
        if dry_run:
            args.append("--dry-run")
        _forward(args)<|MERGE_RESOLUTION|>--- conflicted
+++ resolved
@@ -161,13 +161,6 @@
         _forward(args)
 
     # Top-level convenience alias: `synth-ai deploy`
-<<<<<<< HEAD
-    @cli.command("setup")
-    def setup_top():
-        _forward(["rl_demo.setup"])
-
-=======
->>>>>>> 25667d92
     @cli.command("deploy")
     @click.option("--local", is_flag=True, help="Run local FastAPI instead of Modal deploy")
     @click.option("--app", type=click.Path(), default=None, help="Path to Modal app.py for uv run modal deploy")
