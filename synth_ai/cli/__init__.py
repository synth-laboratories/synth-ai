"""CLI subcommands for Synth AI.

This package hosts modular commands (watch, traces, recent, calc, status)
and exposes a top-level Click group named `cli` compatible with the
pyproject entry point `synth_ai.cli:cli`.
"""

from __future__ import annotations

import importlib
import sys
from collections.abc import Callable
from typing import Any

# Load environment variables from a local .env if present (repo root)
try:
    from dotenv import find_dotenv, load_dotenv

    # Source .env early so CLI subcommands inherit config; do not override shell
    load_dotenv(find_dotenv(usecwd=True), override=False)
except Exception:
    # dotenv is optional at runtime; proceed if unavailable
    pass

def _callable_from(module: Any, attr: str) -> Callable[..., Any] | None:
    candidate = getattr(module, attr, None)
    return candidate if callable(candidate) else None


def _maybe_import(module_path: str) -> Any | None:
    try:
        return importlib.import_module(module_path)
    except Exception:
        return None


def _maybe_call(module_path: str, attr: str, *args: Any, **kwargs: Any) -> None:
    module = _maybe_import(module_path)
    if not module:
        return
    fn = _callable_from(module, attr)
    if fn:
        fn(*args, **kwargs)


# Apply Typer patch if available
_maybe_call("synth_ai.cli._typer_patch", "patch_typer_make_metavar")


_cli_module = _maybe_import("synth_ai.cli.root")
if not _cli_module:
    raise ImportError("synth_ai.cli.root is required for CLI entrypoint")
cli = _cli_module.cli  # type: ignore[attr-defined]

# Register core commands implemented as standalone modules
try:
    from synth_ai.cli.setup import setup_cmd

    cli.add_command(setup_cmd, name="setup")
except Exception:
    pass

try:
    from synth_ai.cli.deploy import deploy_cmd

    cli.add_command(deploy_cmd, name="deploy")
except Exception as e:
    import sys
    print(f"[DEBUG] Failed to register deploy command: {e}", file=sys.stderr)
    import traceback
    traceback.print_exc()

try:
    from synth_ai.cli.eval import command as eval_cmd

    cli.add_command(eval_cmd, name="eval")
except Exception:
    pass


# Register optional subcommands packaged under synth_ai.cli.*
<<<<<<< HEAD
for _module_path in (
    "synth_ai.cli.commands.demo",
    "synth_ai.cli.commands.status",
    "synth_ai.cli.commands.smoke",
    "synth_ai.cli.turso",
):
=======
for _module_path in ("synth_ai.cli.commands.demo", "synth_ai.cli.commands.status", "synth_ai.cli.turso"):
>>>>>>> 8662fc2e
    module = _maybe_import(_module_path)
    if not module:
        continue
    sub_name = _module_path.rsplit(".", 1)[-1]
    setattr(sys.modules[__name__], sub_name, module)
    fn = _callable_from(module, "register")
    if fn:
        fn(cli)

# Register help command
_maybe_call("synth_ai.cli.commands.help.core", "register", cli)

# Train CLI lives under synth_ai.api.train
_maybe_call("synth_ai.api.train", "register", cli)

# Task app group/commands are optional and have richer API surface
_task_apps_module = _maybe_import("synth_ai.cli.task_apps")
#if _task_apps_module:
task_app_group = getattr(_task_apps_module, "task_app_group", None)
if task_app_group is not None:
    cli.add_command(task_app_group, name="task-app")
    # Expose common aliases when present
    commands = getattr(task_app_group, "commands", None)
    if isinstance(commands, dict):
        for alias, name in (("serve", "serve"), ("deploy", "deploy"), ("modal-serve", "modal-serve")):
            command = commands.get(name)
            if command is not None:
                cli.add_command(command, name=alias)
register_task_apps = _callable_from(_task_apps_module, "register")
if register_task_apps:
    register_task_apps(cli)

# Top-level 'info' alias removed; use `synth-ai task-app info` instead<|MERGE_RESOLUTION|>--- conflicted
+++ resolved
@@ -79,16 +79,7 @@
 
 
 # Register optional subcommands packaged under synth_ai.cli.*
-<<<<<<< HEAD
-for _module_path in (
-    "synth_ai.cli.commands.demo",
-    "synth_ai.cli.commands.status",
-    "synth_ai.cli.commands.smoke",
-    "synth_ai.cli.turso",
-):
-=======
 for _module_path in ("synth_ai.cli.commands.demo", "synth_ai.cli.commands.status", "synth_ai.cli.turso"):
->>>>>>> 8662fc2e
     module = _maybe_import(_module_path)
     if not module:
         continue
@@ -97,6 +88,14 @@
     fn = _callable_from(module, "register")
     if fn:
         fn(cli)
+
+# Smoke command registration (CLI-only helper)
+try:
+    from synth_ai.cli.commands.smoke import register as register_smoke
+
+    register_smoke(cli)
+except Exception:
+    pass
 
 # Register help command
 _maybe_call("synth_ai.cli.commands.help.core", "register", cli)
