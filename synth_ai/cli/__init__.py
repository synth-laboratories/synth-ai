"""CLI subcommands for Synth AI.

This package hosts modular commands (watch, traces, recent, calc, status)
and exposes a top-level Click group named `cli` compatible with the
pyproject entry point `synth_ai.cli:cli`.
"""

from __future__ import annotations

import importlib
import sys
from collections.abc import Callable
from typing import Any

# Load environment variables from a local .env if present (repo root)
try:
    from dotenv import find_dotenv, load_dotenv

    # Source .env early so CLI subcommands inherit config; do not override shell
    load_dotenv(find_dotenv(usecwd=True), override=False)
except Exception:
    # dotenv is optional at runtime; proceed if unavailable
    pass

def _callable_from(module: Any, attr: str) -> Callable[..., Any] | None:
    candidate = getattr(module, attr, None)
    return candidate if callable(candidate) else None


def _maybe_import(module_path: str) -> Any | None:
    try:
        return importlib.import_module(module_path)
    except Exception:
        return None


def _maybe_call(module_path: str, attr: str, *args: Any, **kwargs: Any) -> None:
    module = _maybe_import(module_path)
    if not module:
        return
    fn = _callable_from(module, attr)
    if fn:
        fn(*args, **kwargs)


# Apply Typer patch if available
_maybe_call("synth_ai.cli._typer_patch", "patch_typer_make_metavar")


_cli_module = _maybe_import("synth_ai.cli.root")
if not _cli_module:
    raise ImportError("synth_ai.cli.root is required for CLI entrypoint")
cli = _cli_module.cli  # type: ignore[attr-defined]

# Register core commands implemented as standalone modules
try:
    from synth_ai.cli.demo import demo_cmd
    cli.add_command(demo_cmd, name="demo")
except Exception as e:
    import sys
    print(f"[DEBUG] Failed to register demo command: {e}", file=sys.stderr)
    import traceback
<<<<<<< HEAD
    traceback.print_exc()
=======
>>>>>>> bb03d858
try:
    from synth_ai.cli.setup import setup_cmd
    cli.add_command(setup_cmd, name="setup")
except Exception as e:
    import sys
    print(f"[DEBUG] Failed to register setup command: {e}", file=sys.stderr)
    import traceback
    traceback.print_exc()
try:
    from synth_ai.cli.deploy import deploy_cmd  # type: ignore[attr-defined]
    cli.add_command(deploy_cmd, name="deploy")
except Exception as e:
    import sys
    print(f"[DEBUG] Failed to register deploy command: {e}", file=sys.stderr)
    import traceback
    traceback.print_exc()
try:
    from synth_ai.cli.opencode import opencode_cmd
    cli.add_command(opencode_cmd, name="opencode")
except Exception as e:
    import sys
    print(f"[DEBUG] Failed to register opencode command: {e}", file=sys.stderr)
    import traceback
    traceback.print_exc()
try:
    from synth_ai.cli.codex import codex_cmd
    cli.add_command(codex_cmd, name="codex")
except Exception as e:
    import sys
    print(f"[DEBUG] Failed to register codex command: {e}", file=sys.stderr)
    import traceback
    traceback.print_exc()
try:
    from synth_ai.cli.eval import command as eval_cmd
    cli.add_command(eval_cmd, name="eval")
except Exception as e:
    import sys
    print(f"[DEBUG] Failed to register eval command: {e}", file=sys.stderr)
    import traceback
    traceback.print_exc()
try:
    from synth_ai.cli.claude import claude_cmd
    cli.add_command(claude_cmd, name="claude")
except Exception as e:
    import sys
    print(f"[DEBUG] Failed to register claude command: {e}", file=sys.stderr)
    import traceback
    traceback.print_exc()
try:
    from synth_ai.cli.commands.baseline import command as baseline_cmd
    from synth_ai.cli.commands.baseline.list import list_command as baseline_list_cmd
    cli.add_command(baseline_cmd, name="baseline")
    baseline_cmd.add_command(baseline_list_cmd, name="list")
except Exception as e:
    import sys
    print(f"[DEBUG] Failed to register baseline command: {e}", file=sys.stderr)
    import traceback
    traceback.print_exc()


# Register optional subcommands packaged under synth_ai.cli.*
for _module_path in ("synth_ai.cli.commands.demo", "synth_ai.cli.commands.status", "synth_ai.cli.turso"):
    module = _maybe_import(_module_path)
    if not module:
        continue
    sub_name = _module_path.rsplit(".", 1)[-1]
    setattr(sys.modules[__name__], sub_name, module)
    fn = _callable_from(module, "register")
    if fn:
        fn(cli)

# Smoke command registration (CLI-only helper)
try:
    from synth_ai.cli.commands.smoke import register as register_smoke

    register_smoke(cli)
except Exception:
    pass

# Register help command
_maybe_call("synth_ai.cli.commands.help.core", "register", cli)

# Train CLI lives under synth_ai.api.train
_maybe_call("synth_ai.api.train", "register", cli)

# Task app group/commands are optional and have richer API surface
_task_apps_module = _maybe_import("synth_ai.cli.task_apps")
#if _task_apps_module:
task_app_group = getattr(_task_apps_module, "task_app_group", None)
if task_app_group is not None:
    cli.add_command(task_app_group, name="task-app")
    # Expose common aliases when present
    commands = getattr(task_app_group, "commands", None)
    if isinstance(commands, dict):
        for alias, name in (("serve", "serve"), ("deploy", "deploy"), ("modal-serve", "modal-serve")):
            command = commands.get(name)
            if command is not None:
                cli.add_command(command, name=alias)
register_task_apps = _callable_from(_task_apps_module, "register")
if register_task_apps:
    register_task_apps(cli)

# Top-level 'info' alias removed; use `synth-ai task-app info` instead<|MERGE_RESOLUTION|>--- conflicted
+++ resolved
@@ -60,10 +60,7 @@
     import sys
     print(f"[DEBUG] Failed to register demo command: {e}", file=sys.stderr)
     import traceback
-<<<<<<< HEAD
     traceback.print_exc()
-=======
->>>>>>> bb03d858
 try:
     from synth_ai.cli.setup import setup_cmd
     cli.add_command(setup_cmd, name="setup")
