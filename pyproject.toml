--- conflicted
+++ resolved
@@ -1,11 +1,7 @@
 [project]
 name = "synth-ai"
 version = "0.2.25.dev1"
-<<<<<<< HEAD
-description = "RL as a service SDK - Core AI functionality and tracing"
-=======
 description = "Serverless Posttraining for Agents - Core AI functionality and tracing"
->>>>>>> 5e1178c9
 authors = [{name = "Synth AI", email = "josh@usesynth.ai"}]
 license = "MIT"
 readme = "README.md"
