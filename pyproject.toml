[project]
name = "synth-ai"
<<<<<<< HEAD
version = "0.2.8.dev6"
=======
version = "0.2.8.dev7"
>>>>>>> 56bbf532
description = "RL as a service SDK - Core AI functionality and tracing"
authors = [{name = "Synth AI", email = "josh@usesynth.ai"}]
license = "MIT"
readme = "README.md"
requires-python = ">=3.11"
dependencies = [
    # Core dependencies
    "pydantic>=2.0.0",
    "python-dotenv>=1.0.1",
    "requests>=2.32.3",
    "urllib3>=2.3.0",
    "certifi>=2024.8.30",
    "tqdm>=4.66.4",
    "jsonschema>=4.23.0",
    "backoff>=2.0.0",
    "typing_extensions>=4.0.0",
    # AI/LLM providers
    "openai>=1.99.0",
    "anthropic>=0.42.0",
    # Tracing and observability
    "langfuse>=2.53.9,<3.0.0",
    "opentelemetry-api>=1.26.0,<1.27.0",
    "opentelemetry-sdk>=1.26.0,<1.27.0",
    # Storage and caching
    "diskcache>=5.6.3",
    "groq>=0.30.0",
    "google-genai>=1.26.0",
    "together>=1.5.21",
    "mistralai>=1.9.2",
    # Environment framework - basic dependencies
    "fastapi>=0.115.12",
    "uvicorn>=0.34.2",
    "numpy>=2.2.3",
    "networkx>=3.4.2",
    "redis>=6.2.0",
    "duckdb>=1.0.0",
    "pandas>=2.2.3",
    "ty>=0.0.1a5", # Type annotations helper
    "toml>=0.10.2",
    "sqlalchemy>=2.0.42",
    "aiosqlite>=0.21.0",
    "greenlet>=3.2.3",
    "libsql>=0.1.8",
    "pynacl>=1.5.0",
    "google-api-core>=2.25.1",
    "google-generativeai>=0.8.5",
    "crafter>=1.8.3",
    "click>=8.1.0", # For CLI
    "textual>=1.1.0", # For interactive TUI dashboard
    "openai-harmony>=0.0.1", # For OSS-GPT Harmony encoding support
    "asyncpg>=0.30.0",
    "aiohttp>=3.8.0", # For async HTTP requests in Harmony integration
    "datasets>=4.0.0",
    "transformers>=4.56.1",
    "modal>=1.1.0",
]

[project.scripts]
synth-ai = "synth_ai.cli:cli"
synth-ai-demo = "synth_ai.demos.core.cli:main"

[project.optional-dependencies]
dev = [
    "build>=1.2.2.post1",
    "twine>=4.0.0",
    "keyring>=24.0.0",
    "pytest>=8.3.3",
    "pytest-asyncio>=0.24.0",
    "pytest-cov>=4.1.0",
    "pyright>=1.1.350",
    "coverage[toml]>=7.3.0",
    "ruff>=0.1.0",
]
research = [
    # Heavy game environment dependencies
    "crafter>=1.8.3",
    "datasets>=4.0.0",  # For math environments
]
all = [
    # Include research dependencies in all
    "crafter>=1.8.3",
    "datasets>=4.0.0",
]

[project.urls]
Homepage = "https://github.com/synth-laboratories/synth-ai"
Repository = "https://github.com/synth-laboratories/synth-ai"
Issues = "https://github.com/synth-laboratories/synth-ai/issues"

[build-system]
requires = ["setuptools>=61.0"]
build-backend = "setuptools.build_meta"

[tool.setuptools.packages.find]
include = ["synth_ai*"]
exclude = [
    "docs*",
    "tests*",
    "scripts*",
    "private_tests*",
    # Exclude heavy demo/test subpackages from distribution (keep examples package code)
    "synth_ai.*agent_demos*",
    "synth_ai.*old*",
    "synth_ai.*tests*",
    "synth_ai.*units*",
    "synth_ai.tracing_v3.tests*",
]

[tool.setuptools]
include-package-data = true

[tool.setuptools.exclude-package-data]
"synth_ai" = [
    # Keep examples package code; exclude only heavy data inside agent_demos/old/tests
    "**/agent_demos/**",
    "**/old/**",
    "**/tests/**",
    "**/units/**",
]

[tool.setuptools.package-data]
"synth_ai" = [
    "demos/demo_task_apps/math/config.toml",
    "demos/demo_task_apps/math/deploy_task_app.sh",
]

[tool.pytest.ini_options]
testpaths = ["tests", "private_tests"]
python_files = "test_*.py"
python_classes = "Test*"
python_functions = "test_*"
asyncio_mode = "auto"
markers = [
    "fast: marks tests as fast (≤5 seconds) - these are the default tests to run",
    "slow: marks tests as slow (>5 seconds) - requires more time/resources",
    "integration: marks tests as integration tests requiring external services",
    "unit: marks tests as isolated unit tests",
    "public: marks tests that can run in any environment",
    "private: marks tests that may require credentials or special setup",
]
# Add timeout for long-running tests
timeout = 300
# Show test durations (slowest N tests)
addopts = "--durations=10"

[tool.coverage.run]
source = ["synth_ai"]
omit = ["*/tests/*", "*/test_*"]

[tool.coverage.report]
precision = 2
show_missing = true
skip_covered = false

[tool.pyright]
include = ["synth_ai", "tests"]
exclude = ["**/__pycache__"]
pythonVersion = "3.11"
typeCheckingMode = "standard"
reportMissingImports = true
reportMissingTypeStubs = false

[tool.ruff]
line-length = 100
target-version = "py311"
src = ["synth_ai", "examples"]
extend-exclude = [
    ".venv",
    "dev",
    "docs",
    "scripts",
    "tests",
    "private_tests",
    "old",
    "tauri",
    "temp",
    "traces",
    "traces_*",
    "synth_ai.db",
    "synth_ai/v0",
    "synth_ai/tracing_v3/tests",
]

[tool.ruff.lint]
select = ["E", "F", "I", "N", "UP", "YTT", "B", "C4", "T10", "SIM"]
ignore = ["E501", "B008"]

[tool.uv]
dev-dependencies = [
    "pytest>=8.3.3",
    "pytest-asyncio>=0.24.0",
    "pytest-cov>=4.1.0",
    "ruff>=0.1.0",
    "pyright>=1.1.350",
    "responses>=0.25.7",
]<|MERGE_RESOLUTION|>--- conflicted
+++ resolved
@@ -1,10 +1,6 @@
 [project]
 name = "synth-ai"
-<<<<<<< HEAD
-version = "0.2.8.dev6"
-=======
 version = "0.2.8.dev7"
->>>>>>> 56bbf532
 description = "RL as a service SDK - Core AI functionality and tracing"
 authors = [{name = "Synth AI", email = "josh@usesynth.ai"}]
 license = "MIT"
