--- conflicted
+++ resolved
@@ -1,10 +1,6 @@
 [project]
 name = "synth-ai"
-<<<<<<< HEAD
-version = "0.2.9.dev7"
-=======
 version = "0.2.9.dev5"
->>>>>>> 295ad12c
 description = "RL as a service SDK - Core AI functionality and tracing"
 authors = [{name = "Synth AI", email = "josh@usesynth.ai"}]
 license = "MIT"
@@ -149,7 +145,8 @@
 ]
 # Add timeout for long-running tests
 timeout = 300
-# LM-specific pytest config is handled in pytest.unit.ini and pytest.integration.ini
+# Show test durations (slowest N tests)
+addopts = "--durations=10"
 
 [tool.coverage.run]
 source = ["synth_ai"]
