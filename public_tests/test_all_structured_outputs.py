--- conflicted
+++ resolved
@@ -112,14 +112,9 @@
 @pytest.mark.parametrize(
     "model_name",
     [
-<<<<<<< HEAD
         pytest.param(
             "gpt-4o-mini", marks=pytest.mark.xfail(reason="OpenAI schema validation issue")
         ),
-=======
-        "gpt-4o-mini",
-        "gemini-1.5-flash",
->>>>>>> 4085b678
         "claude-3-haiku-20240307",
         "deepseek-chat",
         "llama-3.1-8b-instant",
@@ -182,10 +177,7 @@
         ),
     ],
 )
-<<<<<<< HEAD
 @pytest.mark.fast
-=======
->>>>>>> 4085b678
 def test_state_delta_protected_fields(model_name: str, models: Dict[str, LM], system_message: str):
     """Test that models respect protected fields"""
 
